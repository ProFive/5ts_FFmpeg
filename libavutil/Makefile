NAME = avutil
DESC = FFmpeg utility library

HEADERS = adler32.h                                                     \
          aes.h                                                         \
          aes_ctr.h                                                     \
          application.h                                                 \
          attributes.h                                                  \
          audio_fifo.h                                                  \
          avassert.h                                                    \
          avstring.h                                                    \
          avutil.h                                                      \
          base64.h                                                      \
          blowfish.h                                                    \
          bprint.h                                                      \
          bswap.h                                                       \
          buffer.h                                                      \
          cast5.h                                                       \
          camellia.h                                                    \
          channel_layout.h                                              \
          common.h                                                      \
          cpu.h                                                         \
          crc.h                                                         \
          des.h                                                         \
          dict.h                                                        \
          display.h                                                     \
          dovi_meta.h                                                   \
          downmix_info.h                                                \
          encryption_info.h                                             \
          dns_cache.h                                                   \
          error.h                                                       \
          eval.h                                                        \
          fifo.h                                                        \
          file.h                                                        \
          frame.h                                                       \
          hash.h                                                        \
          hdr_dynamic_metadata.h                                        \
          hmac.h                                                        \
          hwcontext.h                                                   \
          hwcontext_cuda.h                                              \
          hwcontext_d3d11va.h                                           \
          hwcontext_drm.h                                               \
          hwcontext_dxva2.h                                             \
          hwcontext_qsv.h                                               \
          hwcontext_mediacodec.h                                        \
          hwcontext_opencl.h                                            \
          hwcontext_vaapi.h                                             \
          hwcontext_videotoolbox.h                                      \
          hwcontext_vdpau.h                                             \
          hwcontext_vulkan.h                                            \
          imgutils.h                                                    \
          intfloat.h                                                    \
          intreadwrite.h                                                \
          lfg.h                                                         \
          log.h                                                         \
          macros.h                                                      \
          mathematics.h                                                 \
          mastering_display_metadata.h                                  \
          md5.h                                                         \
          mem.h                                                         \
          motion_vector.h                                               \
          murmur3.h                                                     \
          opt.h                                                         \
          parseutils.h                                                  \
          pixdesc.h                                                     \
          pixelutils.h                                                  \
          pixfmt.h                                                      \
          random_seed.h                                                 \
          rc4.h                                                         \
          rational.h                                                    \
          replaygain.h                                                  \
          ripemd.h                                                      \
          samplefmt.h                                                   \
          sha.h                                                         \
          sha512.h                                                      \
          spherical.h                                                   \
          stereo3d.h                                                    \
          threadmessage.h                                               \
          time.h                                                        \
          timecode.h                                                    \
          timestamp.h                                                   \
          tree.h                                                        \
          twofish.h                                                     \
          version.h                                                     \
          video_enc_params.h                                            \
          xtea.h                                                        \
          tea.h                                                         \
<<<<<<< HEAD
          thread.h                                                      \
          reverse.h                                                     \

ifeq ($(ARCH),x86)
HEADERS += $(ARCH)/asm.h
endif
=======
          tx.h                                                          \
          film_grain_params.h                                           \
>>>>>>> 3f28c576

HEADERS-$(CONFIG_LZO)                   += lzo.h

ARCH_HEADERS = bswap.h                                                  \
               intmath.h                                                \
               intreadwrite.h                                           \
               timer.h                                                  \

BUILT_HEADERS = avconfig.h                                              \
                ffversion.h

OBJS = adler32.o                                                        \
       aes.o                                                            \
       aes_ctr.o                                                        \
       application.o                                                    \
       audio_fifo.o                                                     \
       avstring.o                                                       \
       avsscanf.o                                                       \
       base64.o                                                         \
       blowfish.o                                                       \
       bprint.o                                                         \
       buffer.o                                                         \
       cast5.o                                                          \
       camellia.o                                                       \
       channel_layout.o                                                 \
       color_utils.o                                                    \
       cpu.o                                                            \
       crc.o                                                            \
       des.o                                                            \
       dict.o                                                           \
       display.o                                                        \
       dovi_meta.o                                                      \
       downmix_info.o                                                   \
       encryption_info.o                                                \
       dns_cache.o                                                      \
       error.o                                                          \
       eval.o                                                           \
       fifo.o                                                           \
       file.o                                                           \
       file_open.o                                                      \
       float_dsp.o                                                      \
       fixed_dsp.o                                                      \
       frame.o                                                          \
       hash.o                                                           \
       hdr_dynamic_metadata.o                                           \
       hmac.o                                                           \
       hwcontext.o                                                      \
       imgutils.o                                                       \
       integer.o                                                        \
       intmath.o                                                        \
       lfg.o                                                            \
       lls.o                                                            \
       log.o                                                            \
       log2_tab.o                                                       \
       mathematics.o                                                    \
       mastering_display_metadata.o                                     \
       md5.o                                                            \
       mem.o                                                            \
       murmur3.o                                                        \
       opt.o                                                            \
       parseutils.o                                                     \
       pixdesc.o                                                        \
       pixelutils.o                                                     \
       random_seed.o                                                    \
       rational.o                                                       \
       reverse.o                                                        \
       rc4.o                                                            \
       ripemd.o                                                         \
       samplefmt.o                                                      \
       sha.o                                                            \
       sha512.o                                                         \
       slicethread.o                                                    \
       spherical.o                                                      \
       stereo3d.o                                                       \
       threadmessage.o                                                  \
       time.o                                                           \
       timecode.o                                                       \
       tree.o                                                           \
       twofish.o                                                        \
       utils.o                                                          \
       xga_font_data.o                                                  \
       xtea.o                                                           \
       tea.o                                                            \
       tx.o                                                             \
       tx_float.o                                                       \
       tx_double.o                                                      \
       tx_int32.o                                                       \
       video_enc_params.o                                               \
       film_grain_params.o                                              \


OBJS-$(CONFIG_CUDA)                     += hwcontext_cuda.o
OBJS-$(CONFIG_D3D11VA)                  += hwcontext_d3d11va.o
OBJS-$(CONFIG_DXVA2)                    += hwcontext_dxva2.o
OBJS-$(CONFIG_LIBDRM)                   += hwcontext_drm.o
OBJS-$(CONFIG_LZO)                      += lzo.o
OBJS-$(CONFIG_MEDIACODEC)               += hwcontext_mediacodec.o
OBJS-$(CONFIG_OPENCL)                   += hwcontext_opencl.o
OBJS-$(CONFIG_QSV)                      += hwcontext_qsv.o
OBJS-$(CONFIG_VAAPI)                    += hwcontext_vaapi.o
OBJS-$(CONFIG_VIDEOTOOLBOX)             += hwcontext_videotoolbox.o
OBJS-$(CONFIG_VDPAU)                    += hwcontext_vdpau.o
OBJS-$(CONFIG_VULKAN)                   += hwcontext_vulkan.o

OBJS += $(COMPAT_OBJS:%=../compat/%)

# Windows resource file
SLIBOBJS-$(HAVE_GNU_WINDRES)            += avutilres.o

SKIPHEADERS-$(HAVE_CUDA_H)             += hwcontext_cuda.h
SKIPHEADERS-$(CONFIG_CUDA)             += hwcontext_cuda_internal.h     \
                                          cuda_check.h
SKIPHEADERS-$(CONFIG_D3D11VA)          += hwcontext_d3d11va.h
SKIPHEADERS-$(CONFIG_DXVA2)            += hwcontext_dxva2.h
SKIPHEADERS-$(CONFIG_QSV)              += hwcontext_qsv.h
SKIPHEADERS-$(CONFIG_OPENCL)           += hwcontext_opencl.h
SKIPHEADERS-$(CONFIG_VAAPI)            += hwcontext_vaapi.h
SKIPHEADERS-$(CONFIG_VIDEOTOOLBOX)     += hwcontext_videotoolbox.h
SKIPHEADERS-$(CONFIG_VDPAU)            += hwcontext_vdpau.h
SKIPHEADERS-$(CONFIG_VULKAN)           += hwcontext_vulkan.h

TESTPROGS = adler32                                                     \
            aes                                                         \
            aes_ctr                                                     \
            audio_fifo                                                  \
            avstring                                                    \
            base64                                                      \
            blowfish                                                    \
            bprint                                                      \
            cast5                                                       \
            camellia                                                    \
            color_utils                                                 \
            cpu                                                         \
            crc                                                         \
            des                                                         \
            dict                                                        \
            display                                                     \
            encryption_info                                             \
            error                                                       \
            eval                                                        \
            file                                                        \
            fifo                                                        \
            hash                                                        \
            hmac                                                        \
            hwdevice                                                    \
            integer                                                     \
            imgutils                                                    \
            lfg                                                         \
            lls                                                         \
            log                                                         \
            md5                                                         \
            murmur3                                                     \
            opt                                                         \
            pca                                                         \
            parseutils                                                  \
            pixdesc                                                     \
            pixelutils                                                  \
            pixfmt_best                                                 \
            random_seed                                                 \
            rational                                                    \
            ripemd                                                      \
            sha                                                         \
            sha512                                                      \
            softfloat                                                   \
            tree                                                        \
            twofish                                                     \
            utf8                                                        \
            xtea                                                        \
            tea                                                         \

TESTPROGS-$(HAVE_THREADS)            += cpu_init
TESTPROGS-$(HAVE_LZO1X_999_COMPRESS) += lzo

TOOLS = crypto_bench ffhash ffeval ffescape

tools/crypto_bench$(EXESUF): ELIBS += $(if $(VERSUS),$(subst +, -l,+$(VERSUS)),)
tools/crypto_bench$(EXESUF): CFLAGS += -DUSE_EXT_LIBS=0$(if $(VERSUS),$(subst +,+USE_,+$(VERSUS)),)

$(SUBDIR)tests/lzo$(EXESUF): ELIBS = -llzo2<|MERGE_RESOLUTION|>--- conflicted
+++ resolved
@@ -85,17 +85,8 @@
           video_enc_params.h                                            \
           xtea.h                                                        \
           tea.h                                                         \
-<<<<<<< HEAD
-          thread.h                                                      \
-          reverse.h                                                     \
-
-ifeq ($(ARCH),x86)
-HEADERS += $(ARCH)/asm.h
-endif
-=======
           tx.h                                                          \
           film_grain_params.h                                           \
->>>>>>> 3f28c576
 
 HEADERS-$(CONFIG_LZO)                   += lzo.h
 
