--- conflicted
+++ resolved
@@ -481,13 +481,8 @@
 @item Creative YUV (CYUV)    @tab     @tab  X
 @item DFA                    @tab     @tab  X
     @tab Codec used in Chronomaster game.
-<<<<<<< HEAD
 @item Dirac                  @tab  E  @tab  X
-    @tab supported through external libdirac/libschroedinger libraries
-=======
-@item Dirac                  @tab  E  @tab  E
     @tab supported through external library libschroedinger
->>>>>>> 7521c4ba
 @item Deluxe Paint Animation @tab     @tab  X
 @item DNxHD                  @tab   X @tab  X
     @tab aka SMPTE VC3
