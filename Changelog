Entries are sorted chronologically from oldest to youngest within each release,
releases are sorted from youngest to oldest.

<<<<<<< HEAD
=======
version 4.4.3:
- avformat/vividas: Check packet size
- configure: link to libatomic when it's present
- avcodec/dstdec: Check for overflow in build_filter()
- avformat/spdifdec: Use 64bit to compute bit rate
- avformat/rpl: Use 64bit for duration computation
- avformat/xwma: Use av_rescale() for duration computation
- avformat/sdsdec: Use av_rescale() to avoid intermediate overflow in duration calculation
- avformat/sbgdec: Check ts_int in genrate_intervals
- avformat/rmdec: check tag_size
- avformat/nutdec: Check fields
- avformat/flvdec: Use 64bit for sum_flv_tag_size
- avformat/jacosubdec: Fix overflow in get_shift()
- avformat/dxa: avoid bpc overflows
- avformat/cafdec: Check that nb_frasmes fits within 64bit
- avformat/asfdec_o: Limit packet offset
- avformat/ape: Check frames size
- avformat/icodec: Check nb_pal
- avformat/aiffdec: Use 64bit for block_duration use
- avformat/aiffdec: Check block_duration
- avformat/mxfdec: only probe max run in
- avformat/mxfdec: Check run_in is within 65536
- avcodec/mjpegdec: Check for unsupported bayer case
- avcodec/apedec: Fix integer overflow in filter_3800()
- avcodec/tta: Check 24bit scaling for overflow
- avcodec/mobiclip: Check quantizer for overflow
- avcodec/exr: Check preview psize
- avcodec/tiff: Fix loop detection
- libavformat/hls: Free keys
- avcodec/fmvc: Move frame allocation to a later stage
- avfilter/vf_showinfo: remove backspaces
- avcodec/speedhq: Check width
- avcodec/bink: disallow odd positioned scaled blocks
- avformat/asfdec_o: limit recursion depth in asf_read_unknown()
- doc/git-howto.texi: Document commit signing
- libavcodec/8bps: Check that line lengths fit within the buffer
- avcodec/midivid: Perform lzss_uncompress() before ff_reget_buffer()
- libavformat/iff: Check for overflow in body_end calculation
- avformat/avidec: Prevent entity expansion attacks
- avcodec/h263dec: Sanity check against minimal I/P frame size
- avcodec/hevcdec: Check s->ref in the md5 path similar to hwaccel
- avcodec/mpegaudiodec_template: use unsigned shift in handle_crc()
- avformat/subviewerdec: Make read_ts() more flexible
- avcodec/mjpegdec: bayer and rct are incompatible
- MAINTAINERS: Add ED25519 key for signing my commits in the future
- avcodec/hevc_filter: copy_CTB() only within width&height
- avcodec/tiff: Check tile_length and tile_width
- avcodec/mss4: Check image size with av_image_check_size2()
- avformat/flvdec: Check for EOF in index reading
- avformat/nutdec: Check get_packetheader() in mainheader
- avformat/asfdec_f: Use 64bit for packet start time
- avcodec/exr: Check x/ysize
- tools/target_dec_fuzzer: Adjust threshold for MMVIDEO
- avcodec/lagarith: Check dst/src in zero run code
- avcodec/h264dec: Skip late SEI
- avcodec/sbrdsp_fixed: Fix integer overflows in sbr_qmf_deint_neg_c()
- avfilter/vf_signature: Fix integer overflow in filter_frame()
- avformat/rtsp: break on unknown protocols
- avcodec/hevcdsp_template: stay within tables in sao_band_filter()
- avcodec/tiff: Check pixel format types for dng
- avcodec/qpeldsp: copy less for the mc0x cases
- avformat/aaxdec: Check for empty segments
- avcodec/ffv1dec: Limit golomb rice coded slices to width 8M
- avformat/iff: simplify duration calculation
- avcodec/wnv1: Check for width =1
- avcodec/ffv1dec_template: fix indention
- avformat/sctp: close socket on errors
- avcodec/aasc: Fix indention
- avcodec/qdrw: adjust max colors to array size
- avcodec/alacdsp: Make intermediates unsigned
- avformat/aiffdec: cleanup size handling for extreem cases
- avformat/matroskadec: avoid integer overflows in SAR computation
- avcodec/jpeglsdec: fix end check for xfrm
- avcodec/cdgraphics: limit scrolling to the line
- avformat/hls: Limit start_seq_no to one bit less
- avformat/aiffdec: avoid integer overflow in get_meta()
- avformat/ape: more bits in size for less overflows
- avformat/aviobuf: Check buf_size in ffio_ensure_seekback()
- avformat/bfi: Check offsets better
- avformat/asfdec_f: Check packet_frag_timestamp
- avcodec/texturedspenc: Fix indexing in color distribution determination
- avformat/act: Check ff_get_wav_header() for failure
- avcodec/libxavs2: Improve r redundancy in occured
- avformat/libzmq: Improve r redundancy in occured
- avfilter/vsrc_mandelbrot: Check for malloc failure
- avfilter/vf_frei0r: Copy to frame allocated according to frei0r requirements
- avfilter/video: Add ff_default_get_video_buffer2() to set specific alignment
- avformat/genh: Check sample rate
- configure: bump year
- lavc/videotoolbox: do not pass AVCodecContext to decoder output callback
- lavc/pthread_frame: always transfer stashed hwaccel state
- avcodec/arm/sbcenc: avoid callee preserved vfp registers
- avfilter/vf_scale: overwrite the width and height expressions with the original values
- lavc/pthread_frame: avoid leaving stale hwaccel state in worker threads
- configure: extend SDL check to accept all 2.x versions
- lavf/tls_mbedtls: add support for mbedtls version 3

version 4.4.2:
- fate: update reference files after the recent dash manifest muxer changes
- avformat/webmdashenc: fix on-demand profile string
- Update for FFmpeg 4.4.2
- avcodec/exr: Avoid signed overflow in displayWindow
- avcodec/diracdec: avoid signed integer overflow in global mv
- avcodec/takdsp: Fix integer overflow in decorrelate_sf()
- avcodec/apedec: fix a integer overflow in long_filter_high_3800()
- avfilter/vf_subtitles: pass storage size to libass
- avformat/aqtitledec: Skip unrepresentable durations
- avformat/cafdec: Do not store empty keys in read_info_chunk()
- avformat/mxfdec: Do not clear array in mxf_read_strong_ref_array() before writing
- avformat/mxfdec: Check for avio_read() failure in mxf_read_strong_ref_array()
- avformat/mxfdec: Check count in mxf_read_strong_ref_array()
- avformat/hls: Check target_duration
- avcodec/pixlet: Avoid signed integer overflow in scaling in filterfn()
- avformat/matroskadec: Check pre_ns
- avcodec/sonic: Use unsigned for predictor_k to avoid undefined behavior
- avcodec/libuavs3d: Check ff_set_dimensions() for failure
- avcodec/mjpegbdec: Set buf_size
- avformat/matroskadec: Use rounded down duration in get_cue_desc() check
- avcodec/argo: Check packet size
- avcodec/g729_parser: Check channels
- avformat/avidec: Check height
- avformat/rmdec: Better duplicate tags check
- avformat/mov: Disallow empty sidx
- avformat/argo_asf: Fix order of operations in error check in argo_asf_write_trailer()
- avformat/matroskadec: Check duration
- avformat/mov: Corner case encryption error cleanup in mov_read_senc()
- avcodec/jpeglsdec: Fix if( code style
- avcodec/jpeglsdec: Check get_ur_golomb_jpegls() for error
- avcodec/motion_est: fix indention of ff_get_best_fcode()
- avcodec/motion_est: Fix xy indexing on range violation in ff_get_best_fcode()
- avformat/hls: Use unsigned for iv computation
- avcodec/jpeglsdec: Increase range for N in ls_get_code_runterm() by using unsigned
- avformat/matroskadec: Check desc_bytes
- avformat/utils: Fix invalid NULL pointer operation in ff_parse_key_value()
- avformat/matroskadec: Fix infinite loop with bz decompression
- avformat/mov: Check size before subtraction
- avcodec/cfhd: Avoid signed integer overflow in coeff
- avcodec/apedec: Fix integer overflows in predictor_update_3930()
- avcodec/apedec: fix integer overflow in 8bit samples
- avformat/flvdec: timestamps cannot use the full int64 range
- avcodec/tiff: Remove messing with jpeg context
- avcodec/tiff: Use ff_set_dimensions() for setting up mjpeg context dimensions
- avcodec/tiff: Pass max_pixels to mjpeg context
- avcodec/vqavideo: reset accounting on error
- avcodec/alacdsp: fix integer overflow in decorrelate_stereo()
- avformat/4xm: Check for duplicate track ids
- avformat/4xm: Consider max_streams on reallocating tracks array
- avformat/mov: Check next offset in mov_read_dref()
- avformat/vivo: Favor setting fps from explicit fractions
- avformat/vivo: Do not use the general expression evaluator for parsing a floating point value
- avformat/mxfdec: Check for duplicate mxf_read_index_entry_array()
- avcodec/apedec: Change avg to uint32_t
- avformat/mxfdec: Check component_depth in mxf_get_color_range()
- avformat/mov: Disallow duplicate smdm
- avformat/mov: Check for EOF in mov_read_glbl()
- avcodec/vp3: Check version in all cases when VP4 code is not built
- avformat/mov: Check channels for mov_parse_stsd_audio()
- avformat/avidec: Check read_odml_index() for failure
- avformat/aiffdec: Use av_rescale() for bitrate
- avformat/aiffdec: sanity check block_align
- avformat/aiffdec: Check sample_rate
- avcodec/libdav1d: free the Dav1dData packet on dav1d_send_data() failure
- avcodec/zmbvenc: Fix memleak upon init error
- avcodec/dnxhdenc: Fix segfault when using too many slice threads
- avcodec/wma(dec|enc): Fix memleaks upon allocation error
- avfilter/avfilter: Actually error out on init error
- avcodec/opus_silk: Remove wrong size information in function declaration
- avformat/omadec: Don't output uninitialized values
- avformat/jacosubenc: Fix writing extradata
- avformat/cafenc: Fix memleak when trailer is never written
- avformat/cafenc: Don't segfault upon allocation error
- avformat/cafenc: Fix potential integer overflow
- avformat/movenc: Limit ism_lookahead to a sane value
- avutil/utils: Remove racy check from avutil_version()
- avformat/sccdec: Don't use uninitialized data, fix crash, simplify logic
- avformat/subtitles: Honour ff_subtitles_read_line() documentation
- avformat/tee: Fix leak of FIFO-options dictionary
- avformat/tee: Fix leak of strings
- avcodec/rasc: Fix potential use of uninitialized value
- avfilter/vf_w3fdif: Fix segfault on allocation error
- avfilter/af_surround: Fix memleaks upon allocation error
- avfilter/af_vibrato: Fix segfault upon allocation error
- avfilter/aeval: Fix leak of expressions upon reallocation error
- avdevice/xv: Increase array size
- avfilter/asrc_flite: Fix use-after-frees
- avfilter/asrc_flite: Don't segfault when using list_voices option
- Revert "avfilter/vf_idet: reduce noisyness if the filter has been auto inserted"
- avformat/matroskadec: Don't unnecessarily reduce aspect ratio
- avcodec/h263: Fix global-buffer-overflow with noout flag2 set
- avcodec/vaapi_encode: Fix segfault upon closing uninitialized encoder
- avcodec/movtextenc: Fix infinite loop due to variable truncation
- avcodec/libopenh264dec: Increase array sizes, fix stack-buffer overread
- avcodec/libkvazaar: Increase array size
- avformat/aadec: Don't use the same loop counter in inner and outer loop
- avformat/moflex: Don't use uninitialized timebase for data stream
- lavf/udp: do not return an uninitialized value from udp_open()
- avcodec/nvenc: zero-initialize NV_ENC_REGISTER_RESOURCE struct
- configure: Add missing libshine->mpegaudioheader dependency
- avcodec/Makefile: Add missing entry for ADPCM_IMA_AMV_ENCODER
- avcodec/Makefile: Only compile nvenc.o if needed
- avcodec/av1_vaapi: improve decode quality
- avcodec/av1_vaapi: enable segmentation features
- avcodec/av1_vaapi: setting 2 output surface for film grain
- avcodec/vaapi: increase av1 decode pool size
- avcodec/dxva2_av1: fix global motion params
- avcodec/av1_vaapi: add gm params valid check
- avcodec/av1dec: support setup shear process
- avcodec/av1: extend some definitions in spec section 3
- cbs_av1: fix incorrect data type
- avcodec/libdav1d: let libdav1d choose optimal max frame delay
- avcodec/libdav1d: pass auto threads value to libdav1d

version 4.4.1:
- avcodec/flac_parser: Consider AV_INPUT_BUFFER_PADDING_SIZE
- avcodec/ttadsp: Fix integer overflows in tta_filter_process_c()
- avutil/mathematics: Document av_rescale_rnd() behavior on non int64 results
- avcodec/utils: Ensure 8x8 alignment for ARGO in avcodec_align_dimensions2()
- avformat/matroskadec: Reset state also on failure in matroska_reset_status()
- avformat/wavdec: Check smv_block_size
- avformat/rmdec: Check for multiple audio_stream_info
- avcodec/apedec: Use 64bit to avoid overflow
- avcodec/apedec: Fix undefined integer overflow in long_filter_ehigh_3830()
- oavformat/avidec: Check offset in odml
- avformat/mpegts: use actually read packet size in mpegts_resync special case
- fftools/ffmpeg: Fix crash when flushing non-fully setup output stream
- avfilter/scale_npp: fix non-aligned output frame dimensions
- Revert "avformat/hlsenc: compute video_keyframe_size after write keyframe"
- Changelog: update
- swscale/alphablend: Fix slice handling
- avcodec/apedec: Fix integer overflow in filter_fast_3320()
- avformat/mov: Fix last mfra check
- avcodec/mxpegdec: Check for AVDISCARD_ALL
- avcodec/flicvideo: Check remaining bytes in FLI*COPY
- avcodec/utils: ARGO writes 4x4 blocks without regard to the image dimensions
- avcodec/cbs_h265_syntax_template: Limit sps_num_palette_predictor_initializer_minus1 to 127
- avcodec/snowdec: Maintain avmv buffer
- avcodec/mpeg12dec: Do not put mpeg_f_code into an invalid state on error return
- avcodec/mpegvideo_enc: Limit bitrate tolerance to the representable
- avcodec/apedec: Fix integer overflow in intermediate
- avformat/mvdec: Do not set invalid sample rate
- avformat/sbgdec: Check for t0 overflow in expand_tseq()
- avformat/rmdec: Use 64bit for intermediate for DEINT_ID_INT4
- avformat/sbgdec: Check opt_duration and start for overflow
- avcodec/exr: Fix undefined integer multiplication
- avformat/mov: Check for duplicate clli
- avformat/utils: Ignore negative duration in codec_info_duration computation
- avformat/jacosubdec: Check for min in t overflow in get_shift()
- avformat/mxfdec: check channel number in mxf_get_d10_aes3_packet()
- (origin/release/4.4) avcodec/wmadec: handle run_level_decode error
- avcodec/wma: Return specific error code
- avcodec/dxva2_av1: fix superres_denom parameter
- avcodec/libdav1d: fix compilation after recent libdav1d API changes
- Changelog: update
- avcodec/utils: don't return negative values in av_get_audio_frame_duration()
- avcodec/jpeg2000dec: Check that atom header is within bytsetream
- avcodec/apedec: Fix 2 integer overflows in filter_3800()
- avcodec/xpmdec: Move allocations down after more error checks
- avcodec/argo: Move U, fix shift
- avformat/mov: Check dts for overflow in mov_read_trun()
- avformat/avidec: Use 64bit for frame number in odml index parsing
- avcodec/mjpegbdec: Skip SOS on AVDISCARD_ALL as does mjpeg
- avcodec/mjpegdec: Check for bits left in mjpeg_decode_scan_progressive_ac()
- avformat/adtsenc: return value check for init_get_bits in adts_decode_extradata
- avcodec/webp: Check available space in loop in decode_entropy_coded_image()
- avcodec/h264dec: use picture parameters in ff_print_debug_info2()
- avcodec/vc1dec: ff_print_debug_info() does not support WMV3 field_mode
- avcodec/frame_thread_encoder: Free AVCodecContext structure on error during init
- avcodec/faxcompr: Check for end of input in cmode == 1 in decode_group3_2d_line()
- avcodec/vc1dec: Disable error concealment for *IMAGE
- avcodec/sbrdsp_fixed: Fix negation overflow in sbr_neg_odd_64_c()
- avcodec/argo: Check for even dimensions
- avformat/wtvdec: Check for EOF before seeking back in parse_media_type()
- avformat/mpc8: Check first keyframe position for overflow
- avcodec/exr: Check ac_count
- avformat/wavdec: Use 64bit in new_pos computation
- avformat/sbgdec: Check for overflow in timestamp preparation
- avformat/dsicin: Check packet size for overflow
- avformat/dsfdec: Change order of operations in bitrate computation
- avformat/bfi: check nframes
- avformat/avidec: fix position overflow in avi_load_index()
- avformat/asfdec_f: Check sizeX against padding
- avformat/aiffdec: Check for size overflow in header parsing
- avcodec/aaccoder: Add minimal bias in search_for_ms()
- avformat/mov: Fix incorrect overflow detection in mov_read_sidx()
- avformat/mov: Avoid undefined overflow in time_offset calculation
- avfilter/af_drmeter: Check that there is data
- avfilter/vf_fftdnoiz: Use lrintf() in export_row8()
- avfilter/vf_mestimate: Check b_count
- avformat/mov: do not ignore errors in mov_metadata_hmmt()
- avformat/mxfdec: Check size for shrinking
- avcodec/dnxhddec: check and propagate function return value
- swscale/slice: Fix wrong return on error
- avcodec/aacdec_template: Avoid some invalid values to be set by decode_audio_specific_config_gb()
- swscale/slice: Check slice for allocation failure
- avformat/matroskadec: Fix handling of huge default durations
- avcodec/lpc: check for zero err in normalization in compute_lpc_coefs()
- avcodec/j2kenc: Check for av_strtok() failure
- avformat/ftp: Check for av_strtok() failure
- tools/cws2fws: Check read() for failure
- avcodec/cpia: Fix missing src_size update
- avcodec/exr: Better size checks
- avcodec/clearvideo: Check tile_size to be not too large
- avcodec/utils: Use 64bit for intermediate in AV_CODEC_ID_ADPCM_THP* duration calculation
- avformat/aaxdec: Check avio_seek() in header reading
- avcodec/hevc_sei: Use get_bits_long() for time_offset_value
- avformat/rmdec: Check old_format len for overflow
- avformat/realtextdec: Check the pts difference before using it for the duration computation
- avformat/qcp: Avoid negative nb_rates
- avformat/pp_bnk: Use 64bit in bitrate computation
- avformat/nutdec: Check tmp_size
- avformat/msf: Check that channels doesnt overflow during extradata construction
- avformat/subtitles: Check pts difference before use
- avformat/mpc8: Check for position overflow in mpc8_handle_chunk()
- avformat/mccdec: Fix overflows in num/den
- avformat/iff: Use 64bit in duration computation
- avformat/dxa: Check fps to be within the supported range more precissely
- avcodec/iff: Only write palette to plane 1 if its PAL8
- avformat/tta: Check for EOF in index reading loop
- avfilter/vf_scale: set the RGB matrix coefficients in case of RGB
- avfilter/vf_scale: reset color matrix in case of identity & non-RGB
- ffmpeg: fix order between field order autodetection and override
- avcodec/h264_slice: clear old slice POC values on parsing failure
- avfilter/f_metadata: do not return the frame early if there is no metadata
- ffbuild: Avoid using the --preprocessor argument to windres
- avcodec/crystalhd: signal that the decoder sets all output frame properties
- avcodec/cuviddec: signal that the decoder sets all output frame properties
- avcodec/decode: reindent after the previous commit
- avcodec/decode: add an internal codec flag to signal a decoder sets all output frame properties
- avcodec/decode: fetch packets from the pkt_props FIFO on every frame returned
- Update missed irc links
- avformat/rpl: The associative law doesnt hold for signed integers in C
- avcodec/faxcompr: Check available bits in decode_uncompressed()
- avcodec/faxcompr: Check if bits are available before reading in cmode == 9 || cmode == 10
- avformat/utils: Avoid overflow in codec_info_duration computation for subtitles
- avformat/utils: check dts/duration to be representable before using them
- avcodec/utils: do "calc from frame_bytes, channels, and block_align" in 64bit
- avcodec/ttadata: Add sentinel at the end of ff_tta_shift_1
- avformat/mov: Check for duplicate mdcv
- avfilter/vf_dctdnoiz: Check threads
- avfilter/vf_ciescope: Fix undefined behavior in rgb_to_xy() with black
- avcodec/dpx: fix off by 1 in bits_per_color check
- avformat/rpl: Check for EOF and zero framesize
- avcodec/vc2enc: Check for non negative slice bounds
- avformat/rpl: Use 64bit in bitrate computation and check it
- avcodec/mpegvideo_enc: Reset stuffing bits if they are not supported
- avcodec/svq1enc: Do not print debug RD value before it has been computed
- avcodec/aacpsy: Check bandwidth
- avcodec/aacenc: Do not divide by lambda_count if it is 0
- avcodec/aacenc: Use FLT_EPSILON for lambda minimum
- avfilter/vf_yadif: Fix handing of tiny images
- avfilter/vf_vmafmotion: Check dimensions
- avformat/movenc: Check pal_size before use
- avcodec/lpc: Avoid floating point division by 0
- avcodec/aacpsy: Avoid floating point division by 0 of norm_fac
- avcodec/aacenc: Avoid 0 lambda
- avcodec/exr: More strictly check dc_count
- avcodec/exr: x/ymax cannot be INT_MAX
- avformat/avio: Check av_opt_copy() for failure
- avformat/moflex: Remove unneeded format variable
- avformat/fifo: check for flushed packets and timeshift
- avcodec/clearvideo: Check for 0 tile_shift
- avcodec/vc1: Check remaining bits in ff_vc1_parse_frame_header()
- avformat/mov: Ignore duplicate CoLL
- avformat/mov: Limit nb_chapter_tracks to input size
- avformat/utils: Use 64bit earlier in r_frame_rate check
- avcodec/alsdec: Fix decoding error with mono audio files
- avformat/mvdec: Check sample rate in parse_audio_var()
- avcodec/faxcompr: Check for end of bitstream in decode_group3_1d_line() and decode_group3_2d_line()
- avcodec/utils: treat PAL8 for jpegs similar to other colorspaces
- avcodec/jpeglsdec: Set alpha plane in PAL8 so image is not 100% transparent
- avformat/asfdec_o: Use ff_get_extradata()
- avformat/id3v2: Check end for overflow in id3v2_parse()
- avformat/mxfdec: Fix file position addition
- avformat/wtvdec: Improve size overflow checks in parse_chunks()
- avcodec/faxcompr: Check remaining bits on error in decode_group3_1d_line()
- avformat/mov: check for pts overflow in mov_read_sidx()
- avcodec/utils: Check ima wav duration for overflow
- avcodec/rv10: Execute whole size check earlier for rv20
- avformat/cafdec: Check channels
- avcodec/exr: increase vlc depth
- avcodec/dpx: Check bits_per_color earlier
- avformat/mvi: Check audio_data_size to be non negative
- avcodec/nvenc: disable s12m timestamps by default
- aarch64: hevc_idct: Fix overflows in idct_dc
- avcodec/vaapi_av1: pass full buffer size for each tile
- avcodec/videotoolboxenc: #define TARGET_CPU_ARM64 to 0 if not provided by the SDK
- lavc/pngdec: fix updating reference frames for APNG_DISPOSE_OP_BACKGROUND
- ffmpeg: return no chosen output if an uninitialized stream is unavailable
- avcodec/h263, h263data: Move ff_h263_init_rl_inter to h263.c
- configure: Add missing mpegvideo dependency for IPU decoder
- avcodec/ttmlenc: Don't confuse capabilities and caps_internal
- avformat/mpegts: add missing sample_rate value to Opus extradata
- avformat/movenc: fix writing dOps atoms
- avcodec/av1_metadata: don't store the inserted TD OBU in stack
- avcodec/nellymoserenc: Fix segfault when using unsupported channels/rate
- avutil/cpu: Use HW_NCPUONLINE to detect # of online CPUs with OpenBSD
- avcodec/nvenc: fix lossless tuning logic
- avfilter/overlay_cuda: check av_buffer_ref result
- avfilter/overlay_cuda: hold explicit reference to hw_device_ctx
- avformat/matroskaenc: Fix leak when writing attachment without filename

version 4.4:
- AudioToolbox output device
- MacCaption demuxer
- PGX decoder
- chromanr video filter
- VDPAU accelerated HEVC 10/12bit decoding
- ADPCM IMA Ubisoft APM encoder
- Rayman 2 APM muxer
- AV1 encoding support SVT-AV1
- Cineform HD encoder
- ADPCM Argonaut Games encoder
- Argonaut Games ASF muxer
- AV1 Low overhead bitstream format demuxer
- RPZA video encoder
- ADPCM IMA MOFLEX decoder
- MobiClip FastAudio decoder
- MobiClip video decoder
- MOFLEX demuxer
- MODS demuxer
- PhotoCD decoder
- MCA demuxer
- AV1 decoder (Hardware acceleration used only)
- SVS demuxer
- Argonaut Games BRP demuxer
- DAT demuxer
- aax demuxer
- IPU decoder, parser and demuxer
- Intel QSV-accelerated AV1 decoding
- Argonaut Games Video decoder
- libwavpack encoder removed
- ACE demuxer
- AVS3 demuxer
- AVS3 video decoder via libuavs3d
- Cintel RAW decoder
- VDPAU accelerated VP9 10/12bit decoding
- afreqshift and aphaseshift filters
- High Voltage Software ADPCM encoder
- LEGO Racers ALP (.tun & .pcm) muxer
- AV1 VAAPI decoder
- adenorm filter
- ADPCM IMA AMV encoder
- AMV muxer
- NVDEC AV1 hwaccel
- DXVA2/D3D11VA hardware accelerated AV1 decoding
- speechnorm filter
- SpeedHQ encoder
- asupercut filter
- asubcut filter
- Microsoft Paint (MSP) version 2 decoder
- Microsoft Paint (MSP) demuxer
- AV1 monochrome encoding support via libaom >= 2.0.1
- asuperpass and asuperstop filter
- shufflepixels filter
- tmidequalizer filter
- estdif filter
- epx filter
- Dolby E parser
- shear filter
- kirsch filter
- colortemperature filter
- colorcontrast filter
- PFM encoder
- colorcorrect filter
- binka demuxer
- XBM parser
- xbm_pipe demuxer
- colorize filter
- CRI parser
- aexciter audio filter
- exposure video filter
- monochrome video filter
- setts bitstream filter
- vif video filter
- OpenEXR image encoder
- Simbiosis IMX decoder
- Simbiosis IMX demuxer
- Digital Pictures SGA demuxer and decoders
- TTML subtitle encoder and muxer
- identity video filter
- msad video filter
- gophers protocol
- RIST protocol via librist


version 4.3:
- v360 filter
- Intel QSV-accelerated MJPEG decoding
- Intel QSV-accelerated VP9 decoding
- Support for TrueHD in mp4
- Support AMD AMF encoder on Linux (via Vulkan)
- IMM5 video decoder
- ZeroMQ protocol
- support Sipro ACELP.KELVIN decoding
- streamhash muxer
- sierpinski video source
- scroll video filter
- photosensitivity filter
- anlms filter
- arnndn filter
- bilateral filter
- maskedmin and maskedmax filters
- VDPAU VP9 hwaccel
- median filter
- QSV-accelerated VP9 encoding
- AV1 encoding support via librav1e
- AV1 frame merge bitstream filter
- AV1 Annex B demuxer
- axcorrelate filter
- mvdv decoder
- mvha decoder
- MPEG-H 3D Audio support in mp4
- thistogram filter
- freezeframes filter
- Argonaut Games ADPCM decoder
- Argonaut Games ASF demuxer
- xfade video filter
- xfade_opencl filter
- afirsrc audio filter source
- pad_opencl filter
- Simon & Schuster Interactive ADPCM decoder
- Real War KVAG demuxer
- CDToons video decoder
- siren audio decoder
- Rayman 2 ADPCM decoder
- Rayman 2 APM demuxer
- cas video filter
- High Voltage Software ADPCM decoder
- LEGO Racers ALP (.tun & .pcm) demuxer
- AMQP 0-9-1 protocol (RabbitMQ)
- Vulkan support
- avgblur_vulkan, overlay_vulkan, scale_vulkan and chromaber_vulkan filters
- ADPCM IMA MTF decoder
- FWSE demuxer
- DERF DPCM decoder
- DERF demuxer
- CRI HCA decoder
- CRI HCA demuxer
- overlay_cuda filter
- switch from AvxSynth to AviSynth+ on Linux
- mv30 decoder
- Expanded styling support for 3GPP Timed Text Subtitles (movtext)
- WebP parser
- tmedian filter
- maskedthreshold filter
- Support for muxing pcm and pgs in m2ts
- Cunning Developments ADPCM decoder
- asubboost filter
- Pro Pinball Series Soundbank demuxer
- pcm_rechunk bitstream filter
- scdet filter
- NotchLC decoder
- gradients source video filter
- MediaFoundation encoder wrapper
- untile filter
- Simon & Schuster Interactive ADPCM encoder
- PFM decoder
- dblur video filter
- Real War KVAG muxer


version 4.2:
- tpad filter
- AV1 decoding support through libdav1d
- dedot filter
- chromashift and rgbashift filters
- freezedetect filter
- truehd_core bitstream filter
- dhav demuxer
- PCM-DVD encoder
- GIF parser
- vividas demuxer
- hymt decoder
- anlmdn filter
- maskfun filter
- hcom demuxer and decoder
- ARBC decoder
- libaribb24 based ARIB STD-B24 caption support (profiles A and C)
- Support decoding of HEVC 4:4:4 content in nvdec and cuviddec
- removed libndi-newtek
- agm decoder
- KUX demuxer
- AV1 frame split bitstream filter
- lscr decoder
- lagfun filter
- asoftclip filter
- Support decoding of HEVC 4:4:4 content in vdpau
- colorhold filter
- xmedian filter
- asr filter
- showspatial multimedia filter
- VP4 video decoder
- IFV demuxer
- derain filter
- deesser filter
- mov muxer writes tracks with unspecified language instead of English by default
- add support for using clang to compile CUDA kernels


version 4.1:
- deblock filter
- tmix filter
- amplify filter
- fftdnoiz filter
- aderivative and aintegral audio filters
- pal75bars and pal100bars video filter sources
- support mbedTLS based TLS
- adeclick filter
- adeclip filter
- libtensorflow backend for DNN based filters like srcnn
- vc1 decoder is now bit-exact
- ATRAC9 decoder
- lensfun wrapper filter
- colorconstancy filter
- AVS2 video decoder via libdavs2
- IMM4 video decoder
- Brooktree ProSumer video decoder
- MatchWare Screen Capture Codec decoder
- WinCam Motion Video decoder
- 1D LUT filter (lut1d)
- RemotelyAnywhere Screen Capture decoder
- cue and acue filters
- support for AV1 in MP4
- transpose_npp filter
- AVS2 video encoder via libxavs2
- amultiply filter
- Block-Matching 3d (bm3d) denoising filter
- acrossover filter
- ilbc decoder
- audio denoiser as afftdn filter
- AV1 parser
- SER demuxer
- sinc audio filter source
- chromahold filter
- setparams filter
- vibrance filter
- decoding S12M timecode in h264
- xstack filter
- pcm vidc decoder and encoder
- (a)graphmonitor filter
- yadif_cuda filter


>>>>>>> 3f28c576
version 4.0:
- Bitstream filters for editing metadata in H.264, HEVC and MPEG-2 streams
- Dropped support for OpenJPEG versions 2.0 and below. Using OpenJPEG now
  requires 2.1 (or later) and pkg-config.
- VDA dropped (use VideoToolbox instead)
- MagicYUV encoder
- Raw AMR-NB and AMR-WB demuxers
- TiVo ty/ty+ demuxer
- Intel QSV-accelerated MJPEG encoding
- PCE support for extended channel layouts in the AAC encoder
- native aptX and aptX HD encoder and decoder
- Raw aptX and aptX HD muxer and demuxer
- NVIDIA NVDEC-accelerated H.264, HEVC, MJPEG, MPEG-1/2/4, VC1, VP8/9 hwaccel decoding
- Intel QSV-accelerated overlay filter
- mcompand audio filter
- acontrast audio filter
- OpenCL overlay filter
- video mix filter
- video normalize filter
- audio lv2 wrapper filter
- VAAPI MJPEG and VP8 decoding
- AMD AMF H.264 and HEVC encoders
- video fillborders filter
- video setrange filter
- nsp demuxer
- support LibreSSL (via libtls)
- AVX-512/ZMM support added
- Dropped support for building for Windows XP. The minimum supported Windows
  version is Windows Vista.
- deconvolve video filter
- entropy video filter
- hilbert audio filter source
- aiir audio filter
- aiff: add support for CD-ROM XA ADPCM
- Removed the ffserver program
- Removed the ffmenc and ffmdec muxer and demuxer
- VideoToolbox HEVC encoder and hwaccel
- VAAPI-accelerated ProcAmp (color balance), denoise and sharpness filters
- Add android_camera indev
- codec2 en/decoding via libcodec2
- muxer/demuxer for raw codec2 files and .c2 files
- Moved nvidia codec headers into an external repository.
  They can be found at http://git.videolan.org/?p=ffmpeg/nv-codec-headers.git
- native SBC encoder and decoder
- drmeter audio filter
- hapqa_extract bitstream filter
- filter_units bitstream filter
- AV1 Support through libaom
- E-AC-3 dependent frames support
- bitstream filter for extracting E-AC-3 core
- Haivision SRT protocol via libsrt
- segafilm muxer
- vfrdet filter
- SRCNN filter


version 3.4:
- deflicker video filter
- doubleweave video filter
- lumakey video filter
- pixscope video filter
- oscilloscope video filter
- config.log and other configuration files moved into ffbuild/ directory
- update cuvid/nvenc headers to Video Codec SDK 8.0.14
- afir audio filter
- scale_cuda CUDA based video scale filter
- librsvg support for svg rasterization
- crossfeed audio filter
- spec compliant VP9 muxing support in MP4
- remove the libnut muxer/demuxer wrappers
- remove the libschroedinger encoder/decoder wrappers
- surround audio filter
- sofalizer filter switched to libmysofa
- Gremlin Digital Video demuxer and decoder
- headphone audio filter
- superequalizer audio filter
- roberts video filter
- The x86 assembler default switched from yasm to nasm, pass
  --x86asmexe=yasm to configure to restore the old behavior.
- additional frame format support for Interplay MVE movies
- support for decoding through D3D11VA in ffmpeg
- limiter video filter
- libvmaf video filter
- Dolby E decoder and SMPTE 337M demuxer
- unpremultiply video filter
- tlut2 video filter
- floodfill video filter
- pseudocolor video filter
- raw G.726 muxer and demuxer, left- and right-justified
- NewTek NDI input/output device
- Some video filters with several inputs now use a common set of options:
  blend, libvmaf, lut3d, overlay, psnr, ssim.
  They must always be used by name.
- FITS demuxer and decoder
- FITS muxer and encoder
- add --disable-autodetect build switch
- drop deprecated qtkit input device (use avfoundation instead)
- despill video filter
- haas audio filter
- SUP/PGS subtitle muxer
- convolve video filter
- VP9 tile threading support
- KMS screen grabber
- CUDA thumbnail filter
- V4L2 mem2mem HW assisted codecs
- Rockchip MPP hardware decoding
- vmafmotion video filter
- use MIME type "G726" for little-endian G.726, "AAL2-G726" for big-endian G.726


version 3.3:
- CrystalHD decoder moved to new decode API
- add internal ebur128 library, remove external libebur128 dependency
- Pro-MPEG CoP #3-R2 FEC protocol
- premultiply video filter
- Support for spherical videos
- configure now fails if autodetect-libraries are requested but not found
- PSD Decoder
- 16.8 floating point pcm decoder
- 24.0 floating point pcm decoder
- Apple Pixlet decoder
- QDMC audio decoder
- NewTek SpeedHQ decoder
- MIDI Sample Dump Standard demuxer
- readeia608 filter
- Sample Dump eXchange demuxer
- abitscope multimedia filter
- Scenarist Closed Captions demuxer and muxer
- threshold filter
- midequalizer filter
- Optimal Huffman tables for (M)JPEG encoding
- VAAPI-accelerated MPEG-2 and VP8 encoding
- FM Screen Capture Codec decoder
- native Opus encoder
- ScreenPressor decoder
- incomplete ClearVideo decoder
- Intel QSV video scaling and deinterlacing filters
- Support MOV with multiple sample description tables
- XPM decoder
- Removed the legacy X11 screen grabber, use XCB instead
- MPEG-7 Video Signature filter
- Removed asyncts filter (use af_aresample instead)
- Intel QSV-accelerated VP8 video decoding
- VAAPI-accelerated deinterlacing


version 3.2:
- libopenmpt demuxer
- tee protocol
- Changed metadata print option to accept general urls
- Alias muxer for Ogg Video (.ogv)
- VP8 in Ogg muxing
- curves filter doesn't automatically insert points at x=0 and x=1 anymore
- 16-bit support in curves filter and selectivecolor filter
- OpenH264 decoder wrapper
- MediaCodec H.264/HEVC/MPEG-4/VP8/VP9 hwaccel
- True Audio (TTA) muxer
- crystalizer audio filter
- acrusher audio filter
- bitplanenoise video filter
- floating point support in als decoder
- fifo muxer
- maskedclamp filter
- hysteresis filter
- lut2 filter
- yuvtestsrc filter
- CUDA CUVID H.263/VP8/VP9/10 bit HEVC (Dithered) Decoding
- vaguedenoiser filter
- added threads option per filter instance
- weave filter
- gblur filter
- avgblur filter
- sobel and prewitt filter
- MediaCodec HEVC/MPEG-4/VP8/VP9 decoding
- Meridian Lossless Packing (MLP) / TrueHD encoder
- Non-Local Means (nlmeans) denoising filter
- sdl2 output device and ffplay support
- sdl1 output device and sdl1 support removed
- extended mov edit list support
- libfaac encoder removed
- Matroska muxer now writes CRC32 elements by default in all Level 1 elements
- sidedata video and asidedata audio filter
- Changed mapping of rtp MIME type G726 to codec g726le.
- spec compliant VAAPI/DXVA2 VC-1 decoding of slices in frame-coded images


version 3.1:
- DXVA2-accelerated HEVC Main10 decoding
- fieldhint filter
- loop video filter and aloop audio filter
- Bob Weaver deinterlacing filter
- firequalizer filter
- datascope filter
- bench and abench filters
- ciescope filter
- protocol blacklisting API
- MediaCodec H264 decoding
- VC-2 HQ RTP payload format (draft v1) depacketizer and packetizer
- VP9 RTP payload format (draft v2) packetizer
- AudioToolbox audio decoders
- AudioToolbox audio encoders
- coreimage filter (GPU based image filtering on OSX)
- libdcadec removed
- bitstream filter for extracting DTS core
- ADPCM IMA DAT4 decoder
- musx demuxer
- aix demuxer
- remap filter
- hash and framehash muxers
- colorspace filter
- hdcd filter
- readvitc filter
- VAAPI-accelerated format conversion and scaling
- libnpp/CUDA-accelerated format conversion and scaling
- Duck TrueMotion 2.0 Real Time decoder
- Wideband Single-bit Data (WSD) demuxer
- VAAPI-accelerated H.264/HEVC/MJPEG encoding
- DTS Express (LBR) decoder
- Generic OpenMAX IL encoder with support for Raspberry Pi
- IFF ANIM demuxer & decoder
- Direct Stream Transfer (DST) decoder
- loudnorm filter
- MTAF demuxer and decoder
- MagicYUV decoder
- OpenExr improvements (tile data and B44/B44A support)
- BitJazz SheerVideo decoder
- CUDA CUVID H264/HEVC decoder
- 10-bit depth support in native utvideo decoder
- libutvideo wrapper removed
- YUY2 Lossless Codec decoder
- VideoToolbox H.264 encoder


version 3.0:
- Common Encryption (CENC) MP4 encoding and decoding support
- DXV decoding
- extrastereo filter
- ocr filter
- alimiter filter
- stereowiden filter
- stereotools filter
- rubberband filter
- tremolo filter
- agate filter
- chromakey filter
- maskedmerge filter
- Screenpresso SPV1 decoding
- chromaprint fingerprinting muxer
- ffplay dynamic volume control
- displace filter
- selectivecolor filter
- extensive native AAC encoder improvements and removal of experimental flag
- ADPCM PSX decoder
- 3dostr, dcstr, fsb, genh, vag, xvag, ads, msf, svag & vpk demuxer
- zscale filter
- wve demuxer
- zero-copy Intel QSV transcoding in ffmpeg
- shuffleframes filter
- SDX2 DPCM decoder
- vibrato filter
- innoHeim/Rsupport Screen Capture Codec decoder
- ADPCM AICA decoder
- Interplay ACM demuxer and audio decoder
- XMA1 & XMA2 decoder
- realtime filter
- anoisesrc audio filter source
- IVR demuxer
- compensationdelay filter
- acompressor filter
- support encoding 16-bit RLE SGI images
- apulsator filter
- sidechaingate audio filter
- mipsdspr1 option has been renamed to mipsdsp
- aemphasis filter
- mips32r5 option has been removed
- mips64r6 option has been removed
- DXVA2-accelerated VP9 decoding
- SOFAlizer: virtual binaural acoustics filter
- VAAPI VP9 hwaccel
- audio high-order multiband parametric equalizer
- automatic bitstream filtering
- showspectrumpic filter
- libstagefright support removed
- spectrumsynth filter
- ahistogram filter
- only seek with the right mouse button in ffplay
- toggle full screen when double-clicking with the left mouse button in ffplay
- afftfilt filter
- convolution filter
- libquvi support removed
- support for dvaudio in wav and avi
- libaacplus and libvo-aacenc support removed
- Cineform HD decoder
- new DCA decoder with full support for DTS-HD extensions
- significant performance improvements in Windows Television (WTV) demuxer
- nnedi deinterlacer
- streamselect video and astreamselect audio filter
- swaprect filter
- metadata video and ametadata audio filter
- SMPTE VC-2 HQ profile support for the Dirac decoder
- SMPTE VC-2 native encoder supporting the HQ profile


version 2.8:
- colorkey video filter
- BFSTM/BCSTM demuxer
- little-endian ADPCM_THP decoder
- Hap decoder and encoder
- DirectDraw Surface image/texture decoder
- ssim filter
- optional new ASF demuxer
- showvolume filter
- Many improvements to the JPEG 2000 decoder
- Go2Meeting decoding support
- adrawgraph audio and drawgraph video filter
- removegrain video filter
- Intel QSV-accelerated MPEG-2 video and HEVC encoding
- Intel QSV-accelerated MPEG-2 video and HEVC decoding
- Intel QSV-accelerated VC-1 video decoding
- libkvazaar HEVC encoder
- erosion, dilation, deflate and inflate video filters
- Dynamic Audio Normalizer as dynaudnorm filter
- Reverse video and areverse audio filter
- Random filter
- deband filter
- AAC fixed-point decoding
- sidechaincompress audio filter
- bitstream filter for converting HEVC from MP4 to Annex B
- acrossfade audio filter
- allyuv and allrgb video sources
- atadenoise video filter
- OS X VideoToolbox support
- aphasemeter filter
- showfreqs filter
- vectorscope filter
- waveform filter
- hstack and vstack filter
- Support DNx100 (1440x1080@8)
- VAAPI hevc hwaccel
- VDPAU hevc hwaccel
- framerate filter
- Switched default encoders for webm to VP9 and Opus
- Removed experimental flag from the JPEG 2000 encoder


version 2.7:
- FFT video filter
- TDSC decoder
- DTS lossless extension (XLL) decoding (not lossless, disabled by default)
- showwavespic filter
- DTS decoding through libdcadec
- Drop support for nvenc API before 5.0
- nvenc HEVC encoder
- Detelecine filter
- Intel QSV-accelerated H.264 encoding
- MMAL-accelerated H.264 decoding
- basic APNG encoder and muxer with default extension "apng"
- unpack DivX-style packed B-frames in MPEG-4 bitstream filter
- WebM Live Chunk Muxer
- nvenc level and tier options
- chorus filter
- Canopus HQ/HQA decoder
- Automatically rotate videos based on metadata in ffmpeg
- improved Quickdraw compatibility
- VP9 high bit-depth and extended colorspaces decoding support
- WebPAnimEncoder API when available for encoding and muxing WebP
- Direct3D11-accelerated decoding
- Support Secure Transport
- Multipart JPEG demuxer


version 2.6:
- nvenc encoder
- 10bit spp filter
- colorlevels filter
- RIFX format for *.wav files
- RTP/mpegts muxer
- non continuous cache protocol support
- tblend filter
- cropdetect support for non 8bpp, absolute (if limit >= 1) and relative (if limit < 1.0) threshold
- Camellia symmetric block cipher
- OpenH264 encoder wrapper
- VOC seeking support
- Closed caption Decoder
- fspp, uspp, pp7 MPlayer postprocessing filters ported to native filters
- showpalette filter
- Twofish symmetric block cipher
- Support DNx100 (960x720@8)
- eq2 filter ported from libmpcodecs as eq filter
- removed libmpcodecs
- Changed default DNxHD colour range in QuickTime .mov derivatives to mpeg range
- ported softpulldown filter from libmpcodecs as repeatfields filter
- dcshift filter
- RTP depacketizer for loss tolerant payload format for MP3 audio (RFC 5219)
- RTP depacketizer for AC3 payload format (RFC 4184)
- palettegen and paletteuse filters
- VP9 RTP payload format (draft 0) experimental depacketizer
- RTP depacketizer for DV (RFC 6469)
- DXVA2-accelerated HEVC decoding
- AAC ELD 480 decoding
- Intel QSV-accelerated H.264 decoding
- DSS SP decoder and DSS demuxer
- Fix stsd atom corruption in DNxHD QuickTimes
- Canopus HQX decoder
- RTP depacketization of T.140 text (RFC 4103)
- Port MIPS optimizations to 64-bit


version 2.5:
- HEVC/H.265 RTP payload format (draft v6) packetizer
- SUP/PGS subtitle demuxer
- ffprobe -show_pixel_formats option
- CAST128 symmetric block cipher, ECB mode
- STL subtitle demuxer and decoder
- libutvideo YUV 4:2:2 10bit support
- XCB-based screen-grabber
- UDP-Lite support (RFC 3828)
- xBR scaling filter
- AVFoundation screen capturing support
- ffserver supports codec private options
- creating DASH compatible fragmented MP4, MPEG-DASH segmenting muxer
- WebP muxer with animated WebP support
- zygoaudio decoding support
- APNG demuxer
- postproc visualization support


version 2.4:
- Icecast protocol
- ported lenscorrection filter from frei0r filter
- large optimizations in dctdnoiz to make it usable
- ICY metadata are now requested by default with the HTTP protocol
- support for using metadata in stream specifiers in fftools
- LZMA compression support in TIFF decoder
- H.261 RTP payload format (RFC 4587) depacketizer and experimental packetizer
- HEVC/H.265 RTP payload format (draft v6) depacketizer
- added codecview filter to visualize information exported by some codecs
- Matroska 3D support thorugh side data
- HTML generation using texi2html is deprecated in favor of makeinfo/texi2any
- silenceremove filter


version 2.3:
- AC3 fixed-point decoding
- shuffleplanes filter
- subfile protocol
- Phantom Cine demuxer
- replaygain data export
- VP7 video decoder
- Alias PIX image encoder and decoder
- Improvements to the BRender PIX image decoder
- Improvements to the XBM decoder
- QTKit input device
- improvements to OpenEXR image decoder
- support decoding 16-bit RLE SGI images
- GDI screen grabbing for Windows
- alternative rendition support for HTTP Live Streaming
- AVFoundation input device
- Direct Stream Digital (DSD) decoder
- Magic Lantern Video (MLV) demuxer
- On2 AVC (Audio for Video) decoder
- support for decoding through DXVA2 in ffmpeg
- libbs2b-based stereo-to-binaural audio filter
- libx264 reference frames count limiting depending on level
- native Opus decoder
- display matrix export and rotation API
- WebVTT encoder
- showcqt multimedia filter
- zoompan filter
- signalstats filter
- hqx filter (hq2x, hq3x, hq4x)
- flanger filter
- Image format auto-detection
- LRC demuxer and muxer
- Samba protocol (via libsmbclient)
- WebM DASH Manifest muxer
- libfribidi support in drawtext


version 2.2:

- HNM version 4 demuxer and video decoder
- Live HDS muxer
- setsar/setdar filters now support variables in ratio expressions
- elbg filter
- string validation in ffprobe
- support for decoding through VDPAU in ffmpeg (the -hwaccel option)
- complete Voxware MetaSound decoder
- remove mp3_header_compress bitstream filter
- Windows resource files for shared libraries
- aeval filter
- stereoscopic 3d metadata handling
- WebP encoding via libwebp
- ATRAC3+ decoder
- VP8 in Ogg demuxing
- side & metadata support in NUT
- framepack filter
- XYZ12 rawvideo support in NUT
- Exif metadata support in WebP decoder
- OpenGL device
- Use metadata_header_padding to control padding in ID3 tags (currently used in
  MP3, AIFF, and OMA files), FLAC header, and the AVI "junk" block.
- Mirillis FIC video decoder
- Support DNx444
- libx265 encoder
- dejudder filter
- Autodetect VDA like all other hardware accelerations
- aliases and defaults for Ogg subtypes (opus, spx)


version 2.1:

- aecho filter
- perspective filter ported from libmpcodecs
- ffprobe -show_programs option
- compand filter
- RTMP seek support
- when transcoding with ffmpeg (i.e. not streamcopying), -ss is now accurate
  even when used as an input option. Previous behavior can be restored with
  the -noaccurate_seek option.
- ffmpeg -t option can now be used for inputs, to limit the duration of
  data read from an input file
- incomplete Voxware MetaSound decoder
- read EXIF metadata from JPEG
- DVB teletext decoder
- phase filter ported from libmpcodecs
- w3fdif filter
- Opus support in Matroska
- FFV1 version 1.3 is stable and no longer experimental
- FFV1: YUVA(444,422,420) 9, 10 and 16 bit support
- changed DTS stream id in lavf mpeg ps muxer from 0x8a to 0x88, to be
  more consistent with other muxers.
- adelay filter
- pullup filter ported from libmpcodecs
- ffprobe -read_intervals option
- Lossless and alpha support for WebP decoder
- Error Resilient AAC syntax (ER AAC LC) decoding
- Low Delay AAC (ER AAC LD) decoding
- mux chapters in ASF files
- SFTP protocol (via libssh)
- libx264: add ability to encode in YUVJ422P and YUVJ444P
- Fraps: use BT.709 colorspace by default for yuv, as reference fraps decoder does
- make decoding alpha optional for prores, ffv1 and vp6 by setting
  the skip_alpha flag.
- ladspa wrapper filter
- native VP9 decoder
- dpx parser
- max_error_rate parameter in ffmpeg
- PulseAudio output device
- ReplayGain scanner
- Enhanced Low Delay AAC (ER AAC ELD) decoding (no LD SBR support)
- Linux framebuffer output device
- HEVC decoder
- raw HEVC, HEVC in MOV/MP4, HEVC in Matroska, HEVC in MPEG-TS demuxing
- mergeplanes filter


version 2.0:

- curves filter
- reference-counting for AVFrame and AVPacket data
- ffmpeg now fails when input options are used for output file
  or vice versa
- support for Monkey's Audio versions from 3.93
- perms and aperms filters
- audio filtering support in ffplay
- 10% faster aac encoding on x86 and MIPS
- sine audio filter source
- WebP demuxing and decoding support
- ffmpeg options -filter_script and -filter_complex_script, which allow a
  filtergraph description to be read from a file
- OpenCL support
- audio phaser filter
- separatefields filter
- libquvi demuxer
- uniform options syntax across all filters
- telecine filter
- interlace filter
- smptehdbars source
- inverse telecine filters (fieldmatch and decimate)
- colorbalance filter
- colorchannelmixer filter
- The matroska demuxer can now output proper verbatim ASS packets. It will
  become the default at the next libavformat major bump.
- decent native animated GIF encoding
- asetrate filter
- interleave filter
- timeline editing with filters
- vidstabdetect and vidstabtransform filters for video stabilization using
  the vid.stab library
- astats filter
- trim and atrim filters
- ffmpeg -t and -ss (output-only) options are now sample-accurate when
  transcoding audio
- Matroska muxer can now put the index at the beginning of the file.
- extractplanes filter
- avectorscope filter
- ADPCM DTK decoder
- ADP demuxer
- RSD demuxer
- RedSpark demuxer
- ADPCM IMA Radical decoder
- zmq filters
- DCT denoiser filter (dctdnoiz)
- Wavelet denoiser filter ported from libmpcodecs as owdenoise (formerly "ow")
- Apple Intermediate Codec decoder
- Escape 130 video decoder
- FTP protocol support
- V4L2 output device
- 3D LUT filter (lut3d)
- SMPTE 302M audio encoder
- support for slice multithreading in libavfilter
- Hald CLUT support (generation and filtering)
- VC-1 interlaced B-frame support
- support for WavPack muxing (raw and in Matroska)
- XVideo output device
- vignette filter
- True Audio (TTA) encoder
- Go2Webinar decoder
- mcdeint filter ported from libmpcodecs
- sab filter ported from libmpcodecs
- ffprobe -show_chapters option
- WavPack encoding through libwavpack
- rotate filter
- spp filter ported from libmpcodecs
- libgme support
- psnr filter


version 1.2:

- VDPAU hardware acceleration through normal hwaccel
- SRTP support
- Error diffusion dither in Swscale
- Chained Ogg support
- Theora Midstream reconfiguration support
- EVRC decoder
- audio fade filter
- filtering audio with unknown channel layout
- allpass, bass, bandpass, bandreject, biquad, equalizer, highpass, lowpass
  and treble audio filter
- improved showspectrum filter, with multichannel support and sox-like colors
- histogram filter
- tee muxer
- il filter ported from libmpcodecs
- support ID3v2 tags in ASF files
- encrypted TTA stream decoding support
- RF64 support in WAV muxer
- noise filter ported from libmpcodecs
- Subtitles character encoding conversion
- blend filter
- stereo3d filter ported from libmpcodecs


version 1.1:

- stream disposition information printing in ffprobe
- filter for loudness analysis following EBU R128
- Opus encoder using libopus
- ffprobe -select_streams option
- Pinnacle TARGA CineWave YUV16 decoder
- TAK demuxer, decoder and parser
- DTS-HD demuxer
- remove -same_quant, it hasn't worked for years
- FFM2 support
- X-Face image encoder and decoder
- 24-bit FLAC encoding
- multi-channel ALAC encoding up to 7.1
- metadata (INFO tag) support in WAV muxer
- subtitles raw text decoder
- support for building DLLs using MSVC
- LVF demuxer
- ffescape tool
- metadata (info chunk) support in CAF muxer
- field filter ported from libmpcodecs
- AVR demuxer
- geq filter ported from libmpcodecs
- remove ffserver daemon mode
- AST muxer/demuxer
- new expansion syntax for drawtext
- BRender PIX image decoder
- ffprobe -show_entries option
- ffprobe -sections option
- ADPCM IMA Dialogic decoder
- BRSTM demuxer
- animated GIF decoder and demuxer
- PVF demuxer
- subtitles filter
- IRCAM muxer/demuxer
- Paris Audio File demuxer
- Virtual concatenation demuxer
- VobSub demuxer
- JSON captions for TED talks decoding support
- SOX Resampler support in libswresample
- aselect filter
- SGI RLE 8-bit / Silicon Graphics RLE 8-bit video decoder
- Silicon Graphics Motion Video Compressor 1 & 2 decoder
- Silicon Graphics Movie demuxer
- apad filter
- Resolution & pixel format change support with multithreading for H.264
- documentation split into per-component manuals
- pp (postproc) filter ported from MPlayer
- NIST Sphere demuxer
- MPL2, VPlayer, MPlayer, AQTitle, PJS and SubViewer v1 subtitles demuxers and decoders
- Sony Wave64 muxer
- adobe and limelight publisher authentication in RTMP
- data: URI scheme
- support building on the Plan 9 operating system
- kerndeint filter ported from MPlayer
- histeq filter ported from VirtualDub
- Megalux Frame demuxer
- 012v decoder
- Improved AVC Intra decoding support


version 1.0:

- INI and flat output in ffprobe
- Scene detection in libavfilter
- Indeo Audio decoder
- channelsplit audio filter
- setnsamples audio filter
- atempo filter
- ffprobe -show_data option
- RTMPT protocol support
- iLBC encoding/decoding via libilbc
- Microsoft Screen 1 decoder
- join audio filter
- audio channel mapping filter
- Microsoft ATC Screen decoder
- RTSP listen mode
- TechSmith Screen Codec 2 decoder
- AAC encoding via libfdk-aac
- Microsoft Expression Encoder Screen decoder
- RTMPS protocol support
- RTMPTS protocol support
- RTMPE protocol support
- RTMPTE protocol support
- showwaves and showspectrum filter
- LucasArts SMUSH SANM playback support
- LucasArts SMUSH VIMA audio decoder (ADPCM)
- LucasArts SMUSH demuxer
- SAMI, RealText and SubViewer demuxers and decoders
- Heart Of Darkness PAF playback support
- iec61883 device
- asettb filter
- new option: -progress
- 3GPP Timed Text encoder/decoder
- GeoTIFF decoder support
- ffmpeg -(no)stdin option
- Opus decoder using libopus
- caca output device using libcaca
- alphaextract and alphamerge filters
- concat filter
- flite filter
- Canopus Lossless Codec decoder
- bitmap subtitles in filters (experimental and temporary)
- MP2 encoding via TwoLAME
- bmp parser
- smptebars source
- asetpts filter
- hue filter
- ICO muxer
- SubRip encoder and decoder without embedded timing
- edge detection filter
- framestep filter
- ffmpeg -shortest option is now per-output file
  -pass and -passlogfile are now per-output stream
- volume measurement filter
- Ut Video encoder
- Microsoft Screen 2 decoder
- smartblur filter ported from MPlayer
- CPiA decoder
- decimate filter ported from MPlayer
- RTP depacketization of JPEG
- Smooth Streaming live segmenter muxer
- F4V muxer
- sendcmd and asendcmd filters
- WebVTT demuxer and decoder (simple tags supported)
- RTP packetization of JPEG
- faststart option in the MOV/MP4 muxer
- support for building with MSVC


version 0.11:

- Fixes: CVE-2012-2772, CVE-2012-2774, CVE-2012-2775, CVE-2012-2776, CVE-2012-2777,
         CVE-2012-2779, CVE-2012-2782, CVE-2012-2783, CVE-2012-2784, CVE-2012-2785,
         CVE-2012-2786, CVE-2012-2787, CVE-2012-2788, CVE-2012-2789, CVE-2012-2790,
         CVE-2012-2791, CVE-2012-2792, CVE-2012-2793, CVE-2012-2794, CVE-2012-2795,
         CVE-2012-2796, CVE-2012-2797, CVE-2012-2798, CVE-2012-2799, CVE-2012-2800,
         CVE-2012-2801, CVE-2012-2802, CVE-2012-2803, CVE-2012-2804,
- v408 Quicktime and Microsoft AYUV Uncompressed 4:4:4:4 encoder and decoder
- setfield filter
- CDXL demuxer and decoder
- Apple ProRes encoder
- ffprobe -count_packets and -count_frames options
- Sun Rasterfile Encoder
- ID3v2 attached pictures reading and writing
- WMA Lossless decoder
- bluray protocol
- blackdetect filter
- libutvideo encoder wrapper (--enable-libutvideo)
- swapuv filter
- bbox filter
- XBM encoder and decoder
- RealAudio Lossless decoder
- ZeroCodec decoder
- tile video filter
- Metal Gear Solid: The Twin Snakes demuxer
- OpenEXR image decoder
- removelogo filter
- drop support for ffmpeg without libavfilter
- drawtext video filter: fontconfig support
- ffmpeg -benchmark_all option
- super2xsai filter ported from libmpcodecs
- add libavresample audio conversion library for compatibility
- MicroDVD decoder
- Avid Meridien (AVUI) encoder and decoder
- accept + prefix to -pix_fmt option to disable automatic conversions.
- complete audio filtering in libavfilter and ffmpeg
- add fps filter
- vorbis parser
- png parser
- audio mix filter
- ffv1: support (draft) version 1.3


version 0.10:

- Fixes: CVE-2011-3929, CVE-2011-3934, CVE-2011-3935, CVE-2011-3936,
         CVE-2011-3937, CVE-2011-3940, CVE-2011-3941, CVE-2011-3944,
         CVE-2011-3945, CVE-2011-3946, CVE-2011-3947, CVE-2011-3949,
         CVE-2011-3950, CVE-2011-3951, CVE-2011-3952
- v410 Quicktime Uncompressed 4:4:4 10-bit encoder and decoder
- SBaGen (SBG) binaural beats script demuxer
- OpenMG Audio muxer
- Timecode extraction in DV and MOV
- thumbnail video filter
- XML output in ffprobe
- asplit audio filter
- tinterlace video filter
- astreamsync audio filter
- amerge audio filter
- ISMV (Smooth Streaming) muxer
- GSM audio parser
- SMJPEG muxer
- XWD encoder and decoder
- Automatic thread count based on detection number of (available) CPU cores
- y41p Brooktree Uncompressed 4:1:1 12-bit encoder and decoder
- ffprobe -show_error option
- Avid 1:1 10-bit RGB Packer codec
- v308 Quicktime Uncompressed 4:4:4 encoder and decoder
- yuv4 libquicktime packed 4:2:0 encoder and decoder
- ffprobe -show_frames option
- silencedetect audio filter
- ffprobe -show_program_version, -show_library_versions, -show_versions options
- rv34: frame-level multi-threading
- optimized iMDCT transform on x86 using SSE for for mpegaudiodec
- Improved PGS subtitle decoder
- dumpgraph option to lavfi device
- r210 and r10k encoders
- ffwavesynth decoder
- aviocat tool
- ffeval tool
- support encoding and decoding 4-channel SGI images


version 0.9:

- openal input device added
- boxblur filter added
- BWF muxer
- Flash Screen Video 2 decoder
- lavfi input device added
- added avconv, which is almost the same for now, except
for a few incompatible changes in the options, which will hopefully make them
easier to use. The changes are:
    * The options placement is now strictly enforced! While in theory the
      options for ffmpeg should be given in [input options] -i INPUT [output
      options] OUTPUT order, in practice it was possible to give output options
      before the -i and it mostly worked. Except when it didn't - the behavior was
      a bit inconsistent. In avconv, it is not possible to mix input and output
      options. All non-global options are reset after an input or output filename.
    * All per-file options are now truly per-file - they apply only to the next
      input or output file and specifying different values for different files
      will now work properly (notably -ss and -t options).
    * All per-stream options are now truly per-stream - it is possible to
      specify which stream(s) should a given option apply to. See the Stream
      specifiers section in the avconv manual for details.
    * In ffmpeg some options (like -newvideo/-newaudio/...) are irregular in the
      sense that they're specified after the output filename instead of before,
      like all other options. In avconv this irregularity is removed, all options
      apply to the next input or output file.
    * -newvideo/-newaudio/-newsubtitle options were removed. Not only were they
      irregular and highly confusing, they were also redundant. In avconv the -map
      option will create new streams in the output file and map input streams to
      them. E.g. avconv -i INPUT -map 0 OUTPUT will create an output stream for
      each stream in the first input file.
    * The -map option now has slightly different and more powerful syntax:
        + Colons (':') are used to separate file index/stream type/stream index
          instead of dots. Comma (',') is used to separate the sync stream instead
          of colon.. This is done for consistency with other options.
        + It's possible to specify stream type. E.g. -map 0:a:2 creates an
          output stream from the third input audio stream.
        + Omitting the stream index now maps all the streams of the given type,
          not just the first. E.g. -map 0:s creates output streams for all the
          subtitle streams in the first input file.
        + Since -map can now match multiple streams, negative mappings were
          introduced. Negative mappings disable some streams from an already
          defined map. E.g. '-map 0 -map -0:a:1' means 'create output streams for
          all the stream in the first input file, except for the second audio
          stream'.
    * There is a new option -c (or -codec) for choosing the decoder/encoder to
      use, which makes it possible to precisely specify target stream(s) consistently with
      other options. E.g. -c:v lib264 sets the codec for all video streams, -c:a:0
      libvorbis sets the codec for the first audio stream and -c copy copies all
      the streams without reencoding. Old -vcodec/-acodec/-scodec options are now
      aliases to -c:v/a/s
    * It is now possible to precisely specify which stream should an AVOption
      apply to. E.g. -b:v:0 2M sets the bitrate for the first video stream, while
      -b:a 128k sets the bitrate for all audio streams. Note that the old -ab 128k
      syntax is deprecated and will stop working soon.
    * -map_chapters now takes only an input file index and applies to the next
      output file. This is consistent with how all the other options work.
    * -map_metadata now takes only an input metadata specifier and applies to
      the next output file. Output metadata specifier is now part of the option
      name, similarly to the AVOptions/map/codec feature above.
    * -metadata can now be used to set metadata on streams and chapters, e.g.
      -metadata:s:1 language=eng sets the language of the first stream to 'eng'.
      This made -vlang/-alang/-slang options redundant, so they were removed.
    * -qscale option now uses stream specifiers and applies to all streams, not
      just video. I.e. plain -qscale number would now apply to all streams. To get
      the old behavior, use -qscale:v. Also there is now a shortcut -q for -qscale
      and -aq is now an alias for -q:a.
    * -vbsf/-absf/-sbsf options were removed and replaced by a -bsf option which
      uses stream specifiers. Use -bsf:v/a/s instead of the old options.
    * -itsscale option now uses stream specifiers, so its argument is only the
      scale parameter.
    * -intra option was removed, use -g 0 for the same effect.
    * -psnr option was removed, use -flags +psnr for the same effect.
    * -vf option is now an alias to the new -filter option, which uses stream specifiers.
    * -vframes/-aframes/-dframes options are now aliases to the new -frames option.
    * -vtag/-atag/-stag options are now aliases to the new -tag option.
- XMV demuxer
- LOAS demuxer
- ashowinfo filter added
- Windows Media Image decoder
- amovie source added
- LATM muxer/demuxer
- Speex encoder via libspeex
- JSON output in ffprobe
- WTV muxer
- Optional C++ Support (needed for libstagefright)
- H.264 Decoding on Android via Stagefright
- Prores decoder
- BIN/XBIN/ADF/IDF text file decoder
- aconvert audio filter added
- audio support to lavfi input device added
- libcdio-paranoia input device for audio CD grabbing
- Apple ProRes decoder
- CELT in Ogg demuxing
- G.723.1 demuxer and decoder
- libmodplug support (--enable-libmodplug)
- VC-1 interlaced decoding
- libutvideo wrapper (--enable-libutvideo)
- aevalsrc audio source added
- Ut Video decoder
- Speex encoding via libspeex
- 4:2:2 H.264 decoding support
- 4:2:2 and 4:4:4 H.264 encoding with libx264
- Pulseaudio input device
- Prores encoder
- Video Decoder Acceleration (VDA) HWAccel module.
- replacement Indeo 3 decoder
- new ffmpeg option: -map_channel
- volume audio filter added
- earwax audio filter added
- libv4l2 support (--enable-libv4l2)
- TLS/SSL and HTTPS protocol support
- AVOptions API rewritten and documented
- most of CODEC_FLAG2_*, some CODEC_FLAG_* and many codec-specific fields in
  AVCodecContext deprecated. Codec private options should be used instead.
- Properly working defaults in libx264 wrapper, support for native presets.
- Encrypted OMA files support
- Discworld II BMV decoding support
- VBLE Decoder
- OS X Video Decoder Acceleration (VDA) support
- compact and csv output in ffprobe
- pan audio filter
- IFF Amiga Continuous Bitmap (ACBM) decoder
- ass filter
- CRI ADX audio format muxer and demuxer
- Playstation Portable PMP format demuxer
- Microsoft Windows ICO demuxer
- life source
- PCM format support in OMA demuxer
- CLJR encoder
- new option: -report
- Dxtory capture format decoder
- cellauto source
- Simple segmenting muxer
- Indeo 4 decoder
- SMJPEG demuxer


version 0.8:

- many many things we forgot because we rather write code than changelogs
- WebM support in Matroska de/muxer
- low overhead Ogg muxing
- MMS-TCP support
- VP8 de/encoding via libvpx
- Demuxer for On2's IVF format
- Pictor/PC Paint decoder
- HE-AAC v2 decoder
- HE-AAC v2 encoding with libaacplus
- libfaad2 wrapper removed
- DTS-ES extension (XCh) decoding support
- native VP8 decoder
- RTSP tunneling over HTTP
- RTP depacketization of SVQ3
- -strict inofficial replaced by -strict unofficial
- ffplay -exitonkeydown and -exitonmousedown options added
- native GSM / GSM MS decoder
- RTP depacketization of QDM2
- ANSI/ASCII art playback system
- Lego Mindstorms RSO de/muxer
- libavcore added (and subsequently removed)
- SubRip subtitle file muxer and demuxer
- Chinese AVS encoding via libxavs
- ffprobe -show_packets option added
- RTP packetization of Theora and Vorbis
- RTP depacketization of MP4A-LATM
- RTP packetization and depacketization of VP8
- hflip filter
- Apple HTTP Live Streaming demuxer
- a64 codec
- MMS-HTTP support
- G.722 ADPCM audio encoder/decoder
- R10k video decoder
- ocv_smooth filter
- frei0r wrapper filter
- change crop filter syntax to width:height:x:y
- make the crop filter accept parametric expressions
- make ffprobe accept AVFormatContext options
- yadif filter
- blackframe filter
- Demuxer for Leitch/Harris' VR native stream format (LXF)
- RTP depacketization of the X-QT QuickTime format
- SAP (Session Announcement Protocol, RFC 2974) muxer and demuxer
- cropdetect filter
- ffmpeg -crop* options removed
- transpose filter added
- ffmpeg -force_key_frames option added
- demuxer for receiving raw rtp:// URLs without an SDP description
- single stream LATM/LOAS decoder
- setpts filter added
- Win64 support for optimized x86 assembly functions
- MJPEG/AVI1 to JPEG/JFIF bitstream filter
- ASS subtitle encoder and decoder
- IEC 61937 encapsulation for E-AC-3, TrueHD, DTS-HD (for HDMI passthrough)
- overlay filter added
- rename aspect filter to setdar, and pixelaspect to setsar
- IEC 61937 demuxer
- Mobotix .mxg demuxer
- frei0r source added
- hqdn3d filter added
- RTP depacketization of QCELP
- FLAC parser added
- gradfun filter added
- AMR-WB decoder
- replace the ocv_smooth filter with a more generic ocv filter
- Windows Televison (WTV) demuxer
- FFmpeg metadata format muxer and demuxer
- SubRip (srt) subtitle encoder and decoder
- floating-point AC-3 encoder added
- Lagarith decoder
- ffmpeg -copytb option added
- IVF muxer added
- Wing Commander IV movies decoder added
- movie source added
- Bink version 'b' audio and video decoder
- Bitmap Brothers JV playback system
- Apple HTTP Live Streaming protocol handler
- sndio support for playback and record
- Linux framebuffer input device added
- Chronomaster DFA decoder
- DPX image encoder
- MicroDVD subtitle file muxer and demuxer
- Playstation Portable PMP format demuxer
- fieldorder video filter added
- AAC encoding via libvo-aacenc
- AMR-WB encoding via libvo-amrwbenc
- xWMA demuxer
- Mobotix MxPEG decoder
- VP8 frame-multithreading
- NEON optimizations for VP8
- Lots of deprecated API cruft removed
- fft and imdct optimizations for AVX (Sandy Bridge) processors
- showinfo filter added
- SMPTE 302M AES3 audio decoder
- Apple Core Audio Format muxer
- 9 bits and 10 bits per sample support in the H.264 decoder
- 9 bits and 10 bits FFV1 encoding / decoding
- split filter added
- select filter added
- sdl output device added
- libmpcodecs video filter support (3 times as many filters than before)
- mpeg2 aspect ratio dection fixed
- libxvid aspect pickiness fixed
- Frame multithreaded decoding
- E-AC-3 audio encoder
- ac3enc: add channel coupling support
- floating-point sample format support to the ac3, eac3, dca, aac, and vorbis decoders.
- H264/MPEG frame-level multi-threading
- All av_metadata_* functions renamed to av_dict_* and moved to libavutil
- 4:4:4 H.264 decoding support
- 10-bit H.264 optimizations for x86
- lut, lutrgb, and lutyuv filters added
- buffersink libavfilter sink added
- Bump libswscale for recently reported ABI break
- New J2K encoder (via OpenJPEG)


version 0.7:

- all the changes for 0.8, but keeping API/ABI compatibility with the 0.6 release


version 0.6:

- PB-frame decoding for H.263
- deprecated vhook subsystem removed
- deprecated old scaler removed
- VQF demuxer
- Alpha channel scaler
- PCX encoder
- RTP packetization of H.263
- RTP packetization of AMR
- RTP depacketization of Vorbis
- CorePNG decoding support
- Cook multichannel decoding support
- introduced avlanguage helpers in libavformat
- 8088flex TMV demuxer and decoder
- per-stream language-tags extraction in asfdec
- V210 decoder and encoder
- remaining GPL parts in AC-3 decoder converted to LGPL
- QCP demuxer
- SoX native format muxer and demuxer
- AMR-NB decoding/encoding, AMR-WB decoding via OpenCORE libraries
- DPX image decoder
- Electronic Arts Madcow decoder
- DivX (XSUB) subtitle encoder
- nonfree libamr support for AMR-NB/WB decoding/encoding removed
- experimental AAC encoder
- RTP depacketization of ASF and RTSP from WMS servers
- RTMP support in libavformat
- noX handling for OPT_BOOL X options
- Wave64 demuxer
- IEC-61937 compatible Muxer
- TwinVQ decoder
- Bluray (PGS) subtitle decoder
- LPCM support in MPEG-TS (HDMV RID as found on Blu-ray disks)
- WMA Pro decoder
- Core Audio Format demuxer
- ATRAC1 decoder
- MD STUDIO audio demuxer
- RF64 support in WAV demuxer
- MPEG-4 Audio Lossless Coding (ALS) decoder
- -formats option split into -formats, -codecs, -bsfs, and -protocols
- IV8 demuxer
- CDG demuxer and decoder
- R210 decoder
- Auravision Aura 1 and 2 decoders
- Deluxe Paint Animation playback system
- SIPR decoder
- Adobe Filmstrip muxer and demuxer
- RTP depacketization of H.263
- Bink demuxer and audio/video decoders
- enable symbol versioning by default for linkers that support it
- IFF PBM/ILBM bitmap decoder
- concat protocol
- Indeo 5 decoder
- RTP depacketization of AMR
- WMA Voice decoder
- ffprobe tool
- AMR-NB decoder
- RTSP muxer
- HE-AAC v1 decoder
- Kega Game Video (KGV1) decoder
- VorbisComment writing for FLAC, Ogg FLAC and Ogg Speex files
- RTP depacketization of Theora
- HTTP Digest authentication
- RTMP/RTMPT/RTMPS/RTMPE/RTMPTE protocol support via librtmp
- Psygnosis YOP demuxer and video decoder
- spectral extension support in the E-AC-3 decoder
- unsharp video filter
- RTP hinting in the mov/3gp/mp4 muxer
- Dirac in Ogg demuxing
- seek to keyframes in Ogg
- 4:2:2 and 4:4:4 Theora decoding
- 35% faster VP3/Theora decoding
- faster AAC decoding
- faster H.264 decoding
- RealAudio 1.0 (14.4K) encoder


version 0.5:

- DV50 AKA DVCPRO50 encoder, decoder, muxer and demuxer
- TechSmith Camtasia (TSCC) video decoder
- IBM Ultimotion (ULTI) video decoder
- Sierra Online audio file demuxer and decoder
- Apple QuickDraw (qdrw) video decoder
- Creative ADPCM audio decoder (16 bits as well as 8 bits schemes)
- Electronic Arts Multimedia (WVE/UV2/etc.) file demuxer
- Miro VideoXL (VIXL) video decoder
- H.261 video encoder
- QPEG video decoder
- Nullsoft Video (NSV) file demuxer
- Shorten audio decoder
- LOCO video decoder
- Apple Lossless Audio Codec (ALAC) decoder
- Winnov WNV1 video decoder
- Autodesk Animator Studio Codec (AASC) decoder
- Indeo 2 video decoder
- Fraps FPS1 video decoder
- Snow video encoder/decoder
- Sonic audio encoder/decoder
- Vorbis audio decoder
- Macromedia ADPCM decoder
- Duck TrueMotion 2 video decoder
- support for decoding FLX and DTA extensions in FLIC files
- H.264 custom quantization matrices support
- ffserver fixed, it should now be usable again
- QDM2 audio decoder
- Real Cooker audio decoder
- TrueSpeech audio decoder
- WMA2 audio decoder fixed, now all files should play correctly
- RealAudio 14.4 and 28.8 decoders fixed
- JPEG-LS decoder
- build system improvements
- tabs and trailing whitespace removed from the codebase
- CamStudio video decoder
- AIFF/AIFF-C audio format, encoding and decoding
- ADTS AAC file reading and writing
- Creative VOC file reading and writing
- American Laser Games multimedia (*.mm) playback system
- Zip Motion Blocks Video decoder
- improved Theora/VP3 decoder
- True Audio (TTA) decoder
- AVS demuxer and video decoder
- JPEG-LS encoder
- Smacker demuxer and decoder
- NuppelVideo/MythTV demuxer and RTjpeg decoder
- KMVC decoder
- MPEG-2 intra VLC support
- MPEG-2 4:2:2 encoder
- Flash Screen Video decoder
- GXF demuxer
- Chinese AVS decoder
- GXF muxer
- MXF demuxer
- VC-1/WMV3/WMV9 video decoder
- MacIntel support
- AviSynth support
- VMware video decoder
- VP5 video decoder
- VP6 video decoder
- WavPack lossless audio decoder
- Targa (.TGA) picture decoder
- Vorbis audio encoder
- Delphine Software .cin demuxer/audio and video decoder
- Tiertex .seq demuxer/video decoder
- MTV demuxer
- TIFF picture encoder and decoder
- GIF picture decoder
- Intel Music Coder decoder
- Zip Motion Blocks Video encoder
- Musepack decoder
- Flash Screen Video encoder
- Theora encoding via libtheora
- BMP encoder
- WMA encoder
- GSM-MS encoder and decoder
- DCA decoder
- DXA demuxer and decoder
- DNxHD decoder
- Gamecube movie (.THP) playback system
- Blackfin optimizations
- Interplay C93 demuxer and video decoder
- Bethsoft VID demuxer and video decoder
- CRYO APC demuxer
- ATRAC3 decoder
- V.Flash PTX decoder
- RoQ muxer, RoQ audio encoder
- Renderware TXD demuxer and decoder
- extern C declarations for C++ removed from headers
- sws_flags command line option
- codebook generator
- RoQ video encoder
- QTRLE encoder
- OS/2 support removed and restored again
- AC-3 decoder
- NUT muxer
- additional SPARC (VIS) optimizations
- Matroska muxer
- slice-based parallel H.264 decoding
- Monkey's Audio demuxer and decoder
- AMV audio and video decoder
- DNxHD encoder
- H.264 PAFF decoding
- Nellymoser ASAO decoder
- Beam Software SIFF demuxer and decoder
- libvorbis Vorbis decoding removed in favor of native decoder
- IntraX8 (J-Frame) subdecoder for WMV2 and VC-1
- Ogg (Theora, Vorbis and FLAC) muxer
- The "device" muxers and demuxers are now in a new libavdevice library
- PC Paintbrush PCX decoder
- Sun Rasterfile decoder
- TechnoTrend PVA demuxer
- Linux Media Labs MPEG-4 (LMLM4) demuxer
- AVM2 (Flash 9) SWF muxer
- QT variant of IMA ADPCM encoder
- VFW grabber
- iPod/iPhone compatible mp4 muxer
- Mimic decoder
- MSN TCP Webcam stream demuxer
- RL2 demuxer / decoder
- IFF demuxer
- 8SVX audio decoder
- non-recursive Makefiles
- BFI demuxer
- MAXIS EA XA (.xa) demuxer / decoder
- BFI video decoder
- OMA demuxer
- MLP/TrueHD decoder
- Electronic Arts CMV decoder
- Motion Pixels Video decoder
- Motion Pixels MVI demuxer
- removed animated GIF decoder/demuxer
- D-Cinema audio muxer
- Electronic Arts TGV decoder
- Apple Lossless Audio Codec (ALAC) encoder
- AAC decoder
- floating point PCM encoder/decoder
- MXF muxer
- DV100 AKA DVCPRO HD decoder and demuxer
- E-AC-3 support added to AC-3 decoder
- Nellymoser ASAO encoder
- ASS and SSA demuxer and muxer
- liba52 wrapper removed
- SVQ3 watermark decoding support
- Speex decoding via libspeex
- Electronic Arts TGQ decoder
- RV40 decoder
- QCELP / PureVoice decoder
- RV30 decoder
- hybrid WavPack support
- R3D REDCODE demuxer
- ALSA support for playback and record
- Electronic Arts TQI decoder
- OpenJPEG based JPEG 2000 decoder
- NC (NC4600) camera file demuxer
- Gopher client support
- MXF D-10 muxer
- generic metadata API
- flash ScreenVideo2 encoder


version 0.4.9-pre1:

- DV encoder, DV muxer
- Microsoft RLE video decoder
- Microsoft Video-1 decoder
- Apple Animation (RLE) decoder
- Apple Graphics (SMC) decoder
- Apple Video (RPZA) decoder
- Cinepak decoder
- Sega FILM (CPK) file demuxer
- Westwood multimedia support (VQA & AUD files)
- Id Quake II CIN playback support
- 8BPS video decoder
- FLIC playback support
- RealVideo 2.0 (RV20) decoder
- Duck TrueMotion v1 (DUCK) video decoder
- Sierra VMD demuxer and video decoder
- MSZH and ZLIB decoder support
- SVQ1 video encoder
- AMR-WB support
- PPC optimizations
- rate distortion optimal cbp support
- rate distorted optimal ac prediction for MPEG-4
- rate distorted optimal lambda->qp support
- AAC encoding with libfaac
- Sunplus JPEG codec (SP5X) support
- use Lagrange multiplier instead of QP for ratecontrol
- Theora/VP3 decoding support
- XA and ADX ADPCM codecs
- export MPEG-2 active display area / pan scan
- Add support for configuring with IBM XLC
- floating point AAN DCT
- initial support for zygo video (not complete)
- RGB ffv1 support
- new audio/video parser API
- av_log() system
- av_read_frame() and av_seek_frame() support
- missing last frame fixes
- seek by mouse in ffplay
- noise reduction of DCT coefficients
- H.263 OBMC & 4MV support
- H.263 alternative inter vlc support
- H.263 loop filter
- H.263 slice structured mode
- interlaced DCT support for MPEG-2 encoding
- stuffing to stay above min_bitrate
- MB type & QP visualization
- frame stepping for ffplay
- interlaced motion estimation
- alternate scantable support
- SVCD scan offset support
- closed GOP support
- SSE2 FDCT
- quantizer noise shaping
- G.726 ADPCM audio codec
- MS ADPCM encoding
- multithreaded/SMP motion estimation
- multithreaded/SMP encoding for MPEG-1/MPEG-2/MPEG-4/H.263
- multithreaded/SMP decoding for MPEG-2
- FLAC decoder
- Metrowerks CodeWarrior suppport
- H.263+ custom pcf support
- nicer output for 'ffmpeg -formats'
- Matroska demuxer
- SGI image format, encoding and decoding
- H.264 loop filter support
- H.264 CABAC support
- nicer looking arrows for the motion vector visualization
- improved VCD support
- audio timestamp drift compensation
- MPEG-2 YUV 422/444 support
- polyphase kaiser windowed sinc and blackman nuttall windowed sinc audio resample
- better image scaling
- H.261 support
- correctly interleave packets during encoding
- VIS optimized motion compensation
- intra_dc_precision>0 encoding support
- support reuse of motion vectors/MB types/field select values of the source video
- more accurate deblock filter
- padding support
- many optimizations and bugfixes
- FunCom ISS audio file demuxer and according ADPCM decoding


version 0.4.8:

- MPEG-2 video encoding (Michael)
- Id RoQ playback subsystem (Mike Melanson and Tim Ferguson)
- Wing Commander III Movie (.mve) file playback subsystem (Mike Melanson
  and Mario Brito)
- Xan DPCM audio decoder (Mario Brito)
- Interplay MVE playback subsystem (Mike Melanson)
- Duck DK3 and DK4 ADPCM audio decoders (Mike Melanson)


version 0.4.7:

- RealAudio 1.0 (14_4) and 2.0 (28_8) native decoders. Author unknown, code from mplayerhq
  (originally from public domain player for Amiga at http://www.honeypot.net/audio)
- current version now also compiles with older GCC (Fabrice)
- 4X multimedia playback system including 4xm file demuxer (Mike
  Melanson), and 4X video and audio codecs (Michael)
- Creative YUV (CYUV) decoder (Mike Melanson)
- FFV1 codec (our very simple lossless intra only codec, compresses much better
  than HuffYUV) (Michael)
- ASV1 (Asus), H.264, Intel indeo3 codecs have been added (various)
- tiny PNG encoder and decoder, tiny GIF decoder, PAM decoder (PPM with
  alpha support), JPEG YUV colorspace support. (Fabrice Bellard)
- ffplay has been replaced with a newer version which uses SDL (optionally)
  for multiplatform support (Fabrice)
- Sorenson Version 3 codec (SVQ3) support has been added (decoding only) - donated
  by anonymous
- AMR format has been added (Johannes Carlsson)
- 3GP support has been added (Johannes Carlsson)
- VP3 codec has been added (Mike Melanson)
- more MPEG-1/2 fixes
- better multiplatform support, MS Visual Studio fixes (various)
- AltiVec optimizations (Magnus Damn and others)
- SH4 processor support has been added (BERO)
- new public interfaces (avcodec_get_pix_fmt) (Roman Shaposhnick)
- VOB streaming support (Brian Foley)
- better MP3 autodetection (Andriy Rysin)
- qpel encoding (Michael)
- 4mv+b frames encoding finally fixed (Michael)
- chroma ME (Michael)
- 5 comparison functions for ME (Michael)
- B-frame encoding speedup (Michael)
- WMV2 codec (unfinished - Michael)
- user specified diamond size for EPZS (Michael)
- Playstation STR playback subsystem, still experimental (Mike and Michael)
- ASV2 codec (Michael)
- CLJR decoder (Alex)

.. And lots more new enhancements and fixes.


version 0.4.6:

- completely new integer only MPEG audio layer 1/2/3 decoder rewritten
  from scratch
- Recoded DCT and motion vector search with gcc (no longer depends on nasm)
- fix quantization bug in AC3 encoder
- added PCM codecs and format. Corrected WAV/AVI/ASF PCM issues
- added prototype ffplay program
- added GOB header parsing on H.263/H.263+ decoder (Juanjo)
- bug fix on MCBPC tables of H.263 (Juanjo)
- bug fix on DC coefficients of H.263 (Juanjo)
- added Advanced Prediction Mode on H.263/H.263+ decoder (Juanjo)
- now we can decode H.263 streams found in QuickTime files (Juanjo)
- now we can decode H.263 streams found in VIVO v1 files(Juanjo)
- preliminary RTP "friendly" mode for H.263/H.263+ coding. (Juanjo)
- added GOB header for H.263/H.263+ coding on RTP mode (Juanjo)
- now H.263 picture size is returned on the first decoded frame (Juanjo)
- added first regression tests
- added MPEG-2 TS demuxer
- new demux API for libav
- more accurate and faster IDCT (Michael)
- faster and entropy-controlled motion search (Michael)
- two pass video encoding (Michael)
- new video rate control (Michael)
- added MSMPEG4V1, MSMPEGV2 and WMV1 support (Michael)
- great performance improvement of video encoders and decoders (Michael)
- new and faster bit readers and vlc parsers (Michael)
- high quality encoding mode: tries all macroblock/VLC types (Michael)
- added DV video decoder
- preliminary RTP/RTSP support in ffserver and libavformat
- H.263+ AIC decoding/encoding support (Juanjo)
- VCD MPEG-PS mode (Juanjo)
- PSNR stuff (Juanjo)
- simple stats output (Juanjo)
- 16-bit and 15-bit RGB/BGR/GBR support (Bisqwit)


version 0.4.5:

- some header fixes (Zdenek Kabelac <kabi at informatics.muni.cz>)
- many MMX optimizations (Nick Kurshev <nickols_k at mail.ru>)
- added configure system (actually a small shell script)
- added MPEG audio layer 1/2/3 decoding using LGPL'ed mpglib by
  Michael Hipp (temporary solution - waiting for integer only
  decoder)
- fixed VIDIOCSYNC interrupt
- added Intel H.263 decoding support ('I263' AVI fourCC)
- added Real Video 1.0 decoding (needs further testing)
- simplified image formats again. Added PGM format (=grey
  pgm). Renamed old PGM to PGMYUV.
- fixed msmpeg4 slice issues (tell me if you still find problems)
- fixed OpenDivX bugs with newer versions (added VOL header decoding)
- added support for MPlayer interface
- added macroblock skip optimization
- added MJPEG decoder
- added mmx/mmxext IDCT from libmpeg2
- added pgmyuvpipe, ppm, and ppm_pipe formats (original patch by Celer
  <celer at shell.scrypt.net>)
- added pixel format conversion layer (e.g. for MJPEG or PPM)
- added deinterlacing option
- MPEG-1/2 fixes
- MPEG-4 vol header fixes (Jonathan Marsden <snmjbm at pacbell.net>)
- ARM optimizations (Lionel Ulmer <lionel.ulmer at free.fr>).
- Windows porting of file converter
- added MJPEG raw format (input/output)
- added JPEG image format support (input/output)


version 0.4.4:

- fixed some std header definitions (Bjorn Lindgren
  <bjorn.e.lindgren at telia.com>).
- added MPEG demuxer (MPEG-1 and 2 compatible).
- added ASF demuxer
- added prototype RM demuxer
- added AC3 decoding (done with libac3 by Aaron Holtzman)
- added decoding codec parameter guessing (.e.g. for MPEG, because the
  header does not include them)
- fixed header generation in MPEG-1, AVI and ASF muxer: wmplayer can now
  play them (only tested video)
- fixed H.263 white bug
- fixed phase rounding in img resample filter
- add MMX code for polyphase img resample filter
- added CPU autodetection
- added generic title/author/copyright/comment string handling (ASF and RM
  use them)
- added SWF demux to extract MP3 track (not usable yet because no MP3
  decoder)
- added fractional frame rate support
- codecs are no longer searched by read_header() (should fix ffserver
  segfault)


version 0.4.3:

- BGR24 patch (initial patch by Jeroen Vreeken <pe1rxq at amsat.org>)
- fixed raw yuv output
- added motion rounding support in MPEG-4
- fixed motion bug rounding in MSMPEG4
- added B-frame handling in video core
- added full MPEG-1 decoding support
- added partial (frame only) MPEG-2 support
- changed the FOURCC code for H.263 to "U263" to be able to see the
  +AVI/H.263 file with the UB Video H.263+ decoder. MPlayer works with
  this +codec ;) (JuanJo).
- Halfpel motion estimation after MB type selection (JuanJo)
- added pgm and .Y.U.V output format
- suppressed 'img:' protocol. Simply use: /tmp/test%d.[pgm|Y] as input or
  output.
- added pgmpipe I/O format (original patch from Martin Aumueller
  <lists at reserv.at>, but changed completely since we use a format
  instead of a protocol)


version 0.4.2:

- added H.263/MPEG-4/MSMPEG4 decoding support. MPEG-4 decoding support
  (for OpenDivX) is almost complete: 8x8 MVs and rounding are
  missing. MSMPEG4 support is complete.
- added prototype MPEG-1 decoder. Only I- and P-frames handled yet (it
  can decode ffmpeg MPEGs :-)).
- added libavcodec API documentation (see apiexample.c).
- fixed image polyphase bug (the bottom of some images could be
  greenish)
- added support for non clipped motion vectors (decoding only)
  and image sizes non-multiple of 16
- added support for AC prediction (decoding only)
- added file overwrite confirmation (can be disabled with -y)
- added custom size picture to H.263 using H.263+ (Juanjo)


version 0.4.1:

- added MSMPEG4 (aka DivX) compatible encoder. Changed default codec
  of AVI and ASF to DIV3.
- added -me option to set motion estimation method
  (default=log). suppressed redundant -hq option.
- added options -acodec and -vcodec to force a given codec (useful for
  AVI for example)
- fixed -an option
- improved dct_quantize speed
- factorized some motion estimation code


version 0.4.0:

- removing grab code from ffserver and moved it to ffmpeg. Added
  multistream support to ffmpeg.
- added timeshifting support for live feeds (option ?date=xxx in the
  URL)
- added high quality image resize code with polyphase filter (need
  mmx/see optimization). Enable multiple image size support in ffserver.
- added multi live feed support in ffserver
- suppressed master feature from ffserver (it should be done with an
  external program which opens the .ffm url and writes it to another
  ffserver)
- added preliminary support for video stream parsing (WAV and AVI half
  done). Added proper support for audio/video file conversion in
  ffmpeg.
- added preliminary support for video file sending from ffserver
- redesigning I/O subsystem: now using URL based input and output
  (see avio.h)
- added WAV format support
- added "tty user interface" to ffmpeg to stop grabbing gracefully
- added MMX/SSE optimizations to SAD (Sums of Absolutes Differences)
  (Juan J. Sierralta P. a.k.a. "Juanjo" <juanjo at atmlab.utfsm.cl>)
- added MMX DCT from mpeg2_movie 1.5 (Juanjo)
- added new motion estimation algorithms, log and phods (Juanjo)
- changed directories: libav for format handling, libavcodec for
  codecs


version 0.3.4:

- added stereo in MPEG audio encoder


version 0.3.3:

- added 'high quality' mode which use motion vectors. It can be used in
  real time at low resolution.
- fixed rounding problems which caused quality problems at high
  bitrates and large GOP size


version 0.3.2: small fixes

- ASF fixes
- put_seek bug fix


version 0.3.1: added avi/divx support

- added AVI support
- added MPEG-4 codec compatible with OpenDivX. It is based on the H.263 codec
- added sound for flash format (not tested)


version 0.3: initial public release<|MERGE_RESOLUTION|>--- conflicted
+++ resolved
@@ -1,8 +1,6 @@
 Entries are sorted chronologically from oldest to youngest within each release,
 releases are sorted from youngest to oldest.
 
-<<<<<<< HEAD
-=======
 version 4.4.3:
 - avformat/vividas: Check packet size
 - configure: link to libatomic when it's present
@@ -646,7 +644,6 @@
 - yadif_cuda filter
 
 
->>>>>>> 3f28c576
 version 4.0:
 - Bitstream filters for editing metadata in H.264, HEVC and MPEG-2 streams
 - Dropped support for OpenJPEG versions 2.0 and below. Using OpenJPEG now
