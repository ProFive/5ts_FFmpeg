/*
 * TCP protocol
 * Copyright (c) 2002 Fabrice Bellard
 *
 * This file is part of FFmpeg.
 *
 * FFmpeg is free software; you can redistribute it and/or
 * modify it under the terms of the GNU Lesser General Public
 * License as published by the Free Software Foundation; either
 * version 2.1 of the License, or (at your option) any later version.
 *
 * FFmpeg is distributed in the hope that it will be useful,
 * but WITHOUT ANY WARRANTY; without even the implied warranty of
 * MERCHANTABILITY or FITNESS FOR A PARTICULAR PURPOSE.  See the GNU
 * Lesser General Public License for more details.
 *
 * You should have received a copy of the GNU Lesser General Public
 * License along with FFmpeg; if not, write to the Free Software
 * Foundation, Inc., 51 Franklin Street, Fifth Floor, Boston, MA 02110-1301 USA
 */
#include "avformat.h"
#include "libavutil/avassert.h"
#include "libavutil/parseutils.h"
#include "libavutil/opt.h"
#include "libavutil/time.h"
#include "libavutil/application.h"
#include "libavutil/dns_cache.h"

#include "internal.h"
#include "network.h"
#include "os_support.h"
#include "url.h"
#if HAVE_POLL_H
#include <poll.h>
#endif
#if HAVE_PTHREADS
#include <pthread.h>
#endif

typedef struct TCPContext {
    const AVClass *class;
    int fd;
    int listen;
    int open_timeout;
    int rw_timeout;
    int listen_timeout;
    int recv_buffer_size;
    int send_buffer_size;
    int tcp_nodelay;
<<<<<<< HEAD
    char * app_ctx_intptr;

    int addrinfo_one_by_one;
    int addrinfo_timeout;
    int64_t dns_cache_timeout;
    int dns_cache_clear;

    AVApplicationContext *app_ctx;
    char uri[1024];
    int fastopen;
    int tcp_connected;
    int fastopen_success;
    int dash_audio_tcp;
    int dash_video_tcp;
    int enable_ipv6;
=======
#if !HAVE_WINSOCK2_H
    int tcp_mss;
#endif /* !HAVE_WINSOCK2_H */
>>>>>>> 3f28c576
} TCPContext;

#define FAST_OPEN_FLAG 0x20000000

#define OFFSET(x) offsetof(TCPContext, x)
#define D AV_OPT_FLAG_DECODING_PARAM
#define E AV_OPT_FLAG_ENCODING_PARAM
static const AVOption options[] = {
    { "listen",          "Listen for incoming connections",  OFFSET(listen),         AV_OPT_TYPE_INT, { .i64 = 0 },     0,       2,       .flags = D|E },
    { "timeout",     "set timeout (in microseconds) of socket I/O operations", OFFSET(rw_timeout),     AV_OPT_TYPE_INT, { .i64 = -1 },         -1, INT_MAX, .flags = D|E },
    { "connect_timeout",  "set connect timeout (in microseconds) of socket", OFFSET(open_timeout),     AV_OPT_TYPE_INT, { .i64 = -1 },         -1, INT_MAX, .flags = D|E },
    { "listen_timeout",  "Connection awaiting timeout (in milliseconds)",      OFFSET(listen_timeout), AV_OPT_TYPE_INT, { .i64 = -1 },         -1, INT_MAX, .flags = D|E },
    { "send_buffer_size", "Socket send buffer size (in bytes)",                OFFSET(send_buffer_size), AV_OPT_TYPE_INT, { .i64 = -1 },         -1, INT_MAX, .flags = D|E },
    { "recv_buffer_size", "Socket receive buffer size (in bytes)",             OFFSET(recv_buffer_size), AV_OPT_TYPE_INT, { .i64 = -1 },         -1, INT_MAX, .flags = D|E },
    { "tcp_nodelay", "Use TCP_NODELAY to disable nagle's algorithm",           OFFSET(tcp_nodelay), AV_OPT_TYPE_BOOL, { .i64 = 0 },             0, 1, .flags = D|E },
<<<<<<< HEAD
    { "ijkapplication",   "AVApplicationContext",                              OFFSET(app_ctx_intptr),   AV_OPT_TYPE_STRING, { .str = NULL }, 0, 0, .flags = D },

    { "addrinfo_one_by_one",  "parse addrinfo one by one in getaddrinfo()",    OFFSET(addrinfo_one_by_one), AV_OPT_TYPE_INT, { .i64 = 0 },         0, 1, .flags = D|E },
    { "addrinfo_timeout", "set timeout (in microseconds) for getaddrinfo()",   OFFSET(addrinfo_timeout), AV_OPT_TYPE_INT, { .i64 = -1 },       -1, INT_MAX, .flags = D|E },
    { "dns_cache_timeout", "dns cache TTL (in millisecond)",   OFFSET(dns_cache_timeout), AV_OPT_TYPE_INT, { .i64 = 0 },       -1, INT64_MAX, .flags = D|E },
    { "dns_cache_clear", "clear dns cache",   OFFSET(dns_cache_clear), AV_OPT_TYPE_INT, { .i64 = 0},       -1, INT_MAX, .flags = D|E },
    { "fastopen", "enable fastopen",          OFFSET(fastopen), AV_OPT_TYPE_INT, { .i64 = 0},       0, INT_MAX, .flags = D|E },
    { "dash_audio_tcp", "dash audio tcp", OFFSET(dash_audio_tcp), AV_OPT_TYPE_INT, { .i64 = 0},       0, 1, .flags = D|E },
    { "dash_video_tcp", "dash video tcp", OFFSET(dash_video_tcp), AV_OPT_TYPE_INT, { .i64 = 0},       0, 1, .flags = D|E },
    { "enable_ipv6", "priority of use ipv6", OFFSET(enable_ipv6), AV_OPT_TYPE_INT, { .i64 = 1},       0, 1, .flags = D|E },
=======
#if !HAVE_WINSOCK2_H
    { "tcp_mss",     "Maximum segment size for outgoing TCP packets",          OFFSET(tcp_mss),     AV_OPT_TYPE_INT, { .i64 = -1 },         -1, INT_MAX, .flags = D|E },
#endif /* !HAVE_WINSOCK2_H */
>>>>>>> 3f28c576
    { NULL }
};

static const AVClass tcp_class = {
    .class_name = "tcp",
    .item_name  = av_default_item_name,
    .option     = options,
    .version    = LIBAVUTIL_VERSION_INT,
};

<<<<<<< HEAD
int ijk_tcp_getaddrinfo_nonblock(const char *hostname, const char *servname,
                                 const struct addrinfo *hints, struct addrinfo **res,
                                 int64_t timeout,
                                 const AVIOInterruptCB *int_cb, int one_by_one);
#ifdef HAVE_PTHREADS

typedef struct TCPAddrinfoRequest
{
    AVBufferRef *buffer;

    pthread_mutex_t mutex;
    pthread_cond_t cond;

    AVIOInterruptCB interrupt_callback;

    char            *hostname;
    char            *servname;
    struct addrinfo  hints;
    struct addrinfo *res;

    volatile int     finished;
    int              last_error;
} TCPAddrinfoRequest;

static void tcp_getaddrinfo_request_free(TCPAddrinfoRequest *req)
{
    av_assert0(req);
    if (req->res) {
        freeaddrinfo(req->res);
        req->res = NULL;
    }

    av_freep(&req->servname);
    av_freep(&req->hostname);
    pthread_cond_destroy(&req->cond);
    pthread_mutex_destroy(&req->mutex);
    av_freep(&req);
}

static void tcp_getaddrinfo_request_free_buffer(void *opaque, uint8_t *data)
{
    av_assert0(opaque);
    TCPAddrinfoRequest *req = (TCPAddrinfoRequest *)opaque;
    tcp_getaddrinfo_request_free(req);
}

static int tcp_getaddrinfo_request_create(TCPAddrinfoRequest **request,
                                          const char *hostname,
                                          const char *servname,
                                          const struct addrinfo *hints,
                                          const AVIOInterruptCB *int_cb)
{
    TCPAddrinfoRequest *req = (TCPAddrinfoRequest *) av_mallocz(sizeof(TCPAddrinfoRequest));
    if (!req)
        return AVERROR(ENOMEM);

    if (pthread_mutex_init(&req->mutex, NULL)) {
        av_freep(&req);
        return AVERROR(ENOMEM);
    }

    if (pthread_cond_init(&req->cond, NULL)) {
        pthread_mutex_destroy(&req->mutex);
        av_freep(&req);
        return AVERROR(ENOMEM);
    }

    if (int_cb)
        req->interrupt_callback = *int_cb;

    if (hostname) {
        req->hostname = av_strdup(hostname);
        if (!req->hostname)
            goto fail;
    }

    if (servname) {
        req->servname = av_strdup(servname);
        if (!req->hostname)
            goto fail;
    }

    if (hints) {
        req->hints.ai_family   = hints->ai_family;
        req->hints.ai_socktype = hints->ai_socktype;
        req->hints.ai_protocol = hints->ai_protocol;
        req->hints.ai_flags    = hints->ai_flags;
    }

    req->buffer = av_buffer_create(NULL, 0, tcp_getaddrinfo_request_free_buffer, req, 0);
    if (!req->buffer)
        goto fail;

    *request = req;
    return 0;
fail:
    tcp_getaddrinfo_request_free(req);
    return AVERROR(ENOMEM);
}

static void *tcp_getaddrinfo_worker(void *arg)
{
    TCPAddrinfoRequest *req = arg;

    getaddrinfo(req->hostname, req->servname, &req->hints, &req->res);
    pthread_mutex_lock(&req->mutex);
    req->finished = 1;
    pthread_cond_signal(&req->cond);
    pthread_mutex_unlock(&req->mutex);
    av_buffer_unref(&req->buffer);
    return NULL;
}

static void *tcp_getaddrinfo_one_by_one_worker(void *arg)
{
    struct addrinfo *temp_addrinfo = NULL;
    struct addrinfo *cur = NULL;
    int ret = EAI_FAIL;
    int i = 0;
    int option_length = 0;

    TCPAddrinfoRequest *req = (TCPAddrinfoRequest *)arg;

    int family_option[2] = {AF_INET, AF_INET6};

    option_length = sizeof(family_option) / sizeof(family_option[0]);

    for (; i < option_length; ++i) {
        struct addrinfo *hint = &req->hints;
        hint->ai_family = family_option[i];
        ret = getaddrinfo(req->hostname, req->servname, hint, &temp_addrinfo);
        if (ret) {
            req->last_error = ret;
            continue;
        }
        pthread_mutex_lock(&req->mutex);
        if (!req->res) {
            req->res = temp_addrinfo;
        } else {
            cur = req->res;
            while (cur->ai_next)
                cur = cur->ai_next;
            cur->ai_next = temp_addrinfo;
        }
        pthread_mutex_unlock(&req->mutex);
    }
    pthread_mutex_lock(&req->mutex);
    req->finished = 1;
    pthread_cond_signal(&req->cond);
    pthread_mutex_unlock(&req->mutex);
    av_buffer_unref(&req->buffer);
    return NULL;
}

int ijk_tcp_getaddrinfo_nonblock(const char *hostname, const char *servname,
                                 const struct addrinfo *hints, struct addrinfo **res,
                                 int64_t timeout,
                                 const AVIOInterruptCB *int_cb, int one_by_one)
{
    int     ret;
    int64_t start;
    int64_t now;
    AVBufferRef        *req_ref = NULL;
    TCPAddrinfoRequest *req     = NULL;
    pthread_t work_thread;

    if (hostname && !hostname[0])
        hostname = NULL;

    if (timeout <= 0)
        return getaddrinfo(hostname, servname, hints, res);

    ret = tcp_getaddrinfo_request_create(&req, hostname, servname, hints, int_cb);
    if (ret)
        goto fail;

    req_ref = av_buffer_ref(req->buffer);
    if (req_ref == NULL) {
        ret = AVERROR(ENOMEM);
        goto fail;
    }

    /* FIXME: using a thread pool would be better. */
    if (one_by_one)
        ret = pthread_create(&work_thread, NULL, tcp_getaddrinfo_one_by_one_worker, req);
    else
        ret = pthread_create(&work_thread, NULL, tcp_getaddrinfo_worker, req);

    if (ret) {
        ret = AVERROR(ret);
        goto fail;
    }

    pthread_detach(work_thread);

    start = av_gettime();
    now   = start;

    pthread_mutex_lock(&req->mutex);
    while (1) {
        int64_t wait_time = now + 100000;
        struct timespec tv = { .tv_sec  =  wait_time / 1000000,
                               .tv_nsec = (wait_time % 1000000) * 1000 };

        if (req->finished || (start + timeout < now)) {
            if (req->res) {
                ret = 0;
                *res = req->res;
                req->res = NULL;
            } else {
                ret = req->last_error ? req->last_error : AVERROR_EXIT;
            }
            break;
        }
#if defined(__ANDROID__) && defined(HAVE_PTHREAD_COND_TIMEDWAIT_MONOTONIC)
        ret = pthread_cond_timedwait_monotonic_np(&req->cond, &req->mutex, &tv);
#else
        ret = pthread_cond_timedwait(&req->cond, &req->mutex, &tv);
#endif
        if (ret != 0 && ret != ETIMEDOUT) {
            av_log(NULL, AV_LOG_ERROR, "pthread_cond_timedwait failed: %d\n", ret);
            ret = AVERROR_EXIT;
            break;
        }

        if (ff_check_interrupt(&req->interrupt_callback)) {
            ret = AVERROR_EXIT;
            break;
        }

        now = av_gettime();
    }
    pthread_mutex_unlock(&req->mutex);
fail:
    av_buffer_unref(&req_ref);
    return ret;
}

#else
int ijk_tcp_getaddrinfo_nonblock(const char *hostname, const char *servname,
                                 const struct addrinfo *hints, struct addrinfo **res,
                                 int64_t timeout,
                                 const AVIOInterruptCB *int_cb)
{
    return getaddrinfo(hostname, servname, hints, res);
}
#endif
=======
static void customize_fd(void *ctx, int fd)
{
    TCPContext *s = ctx;
    /* Set the socket's send or receive buffer sizes, if specified.
       If unspecified or setting fails, system default is used. */
    if (s->recv_buffer_size > 0) {
        if (setsockopt (fd, SOL_SOCKET, SO_RCVBUF, &s->recv_buffer_size, sizeof (s->recv_buffer_size))) {
            ff_log_net_error(ctx, AV_LOG_WARNING, "setsockopt(SO_RCVBUF)");
        }
    }
    if (s->send_buffer_size > 0) {
        if (setsockopt (fd, SOL_SOCKET, SO_SNDBUF, &s->send_buffer_size, sizeof (s->send_buffer_size))) {
            ff_log_net_error(ctx, AV_LOG_WARNING, "setsockopt(SO_SNDBUF)");
        }
    }
    if (s->tcp_nodelay > 0) {
        if (setsockopt (fd, IPPROTO_TCP, TCP_NODELAY, &s->tcp_nodelay, sizeof (s->tcp_nodelay))) {
            ff_log_net_error(ctx, AV_LOG_WARNING, "setsockopt(TCP_NODELAY)");
        }
    }
#if !HAVE_WINSOCK2_H
    if (s->tcp_mss > 0) {
        if (setsockopt (fd, IPPROTO_TCP, TCP_MAXSEG, &s->tcp_mss, sizeof (s->tcp_mss))) {
            ff_log_net_error(ctx, AV_LOG_WARNING, "setsockopt(TCP_MAXSEG)");
        }
    }
#endif /* !HAVE_WINSOCK2_H */
}
>>>>>>> 3f28c576

/* return non zero if error */
static int tcp_open(URLContext *h, const char *uri, int flags)
{
    struct addrinfo hints = { 0 }, *ai, *cur_ai;
    struct addrinfo *cur_v4_ai = NULL;
    struct addrinfo *cur_v6_ai = NULL;
    int port, fd = -1;
    TCPContext *s = h->priv_data;
    const char *p;
    char buf[256];
    int ret;
    char hostname[1024],proto[1024],path[1024];
    char portstr[10];
    AVAppTcpIOControl control = {0};
    DnsCacheEntry *dns_entry = NULL;
    int64_t dns_time = 0;
    int64_t tcp_time = 0;
    char ipbuf[MAX_IP_LEN];
    struct sockaddr_in *ipaddr;
    char *c_ipaddr = NULL;

    if (s->open_timeout < 0) {
        s->open_timeout = 15000000;
    }

    s->app_ctx = (AVApplicationContext *)av_dict_strtoptr(s->app_ctx_intptr);

    if (s->fastopen) {
        s->tcp_connected = 0;
        strcpy(s->uri, uri);
        return 0;
    }

    av_url_split(proto, sizeof(proto), NULL, 0, hostname, sizeof(hostname),
        &port, path, sizeof(path), uri);
    if (strcmp(proto, "tcp"))
        return AVERROR(EINVAL);
    if (port <= 0 || port >= 65536) {
        av_log(h, AV_LOG_ERROR, "Port missing in uri\n");
        return AVERROR(EINVAL);
    }
    p = strchr(uri, '?');
    if (p) {
        if (av_find_info_tag(buf, sizeof(buf), "listen", p)) {
            char *endptr = NULL;
            s->listen = strtol(buf, &endptr, 10);
            /* assume if no digits were found it is a request to enable it */
            if (buf == endptr)
                s->listen = 1;
        }
        if (av_find_info_tag(buf, sizeof(buf), "timeout", p)) {
            s->rw_timeout = strtol(buf, NULL, 10);
            if (s->rw_timeout >= 0) {
                s->open_timeout = s->rw_timeout;
            }
        }
        if (av_find_info_tag(buf, sizeof(buf), "listen_timeout", p)) {
            s->listen_timeout = strtol(buf, NULL, 10);
        }
    }
    if (s->rw_timeout >= 0 ) {
        h->rw_timeout = s->rw_timeout;
    }

    hints.ai_family = AF_UNSPEC;
    hints.ai_socktype = SOCK_STREAM;
    snprintf(portstr, sizeof(portstr), "%d", port);
    if (s->listen)
        hints.ai_flags |= AI_PASSIVE;

    if (s->dns_cache_timeout > 0) {
        if (s->dns_cache_clear) {
            av_log(NULL, AV_LOG_INFO, "will delete dns cache entry, uri = %s\n", uri);
            remove_dns_cache_entry(uri);
        } else {
            dns_entry = get_dns_cache_reference(uri);
            if (dns_entry && dns_entry->res && dns_entry->res->ai_family == AF_INET6 && !s->enable_ipv6) {
                release_dns_cache_reference(uri, &dns_entry);
                remove_dns_cache_entry(uri);
                av_log(NULL, AV_LOG_INFO, "will delete dns cache entry because ipv6 fallback, uri = %s\n", uri);
                dns_entry = NULL;
            }
        }
    }
    av_application_on_dns_will_open(s->app_ctx, hostname);
    dns_time = av_gettime();
    if (!dns_entry) {
#ifdef HAVE_PTHREADS
        ret = ijk_tcp_getaddrinfo_nonblock(hostname, portstr, &hints, &ai, s->addrinfo_timeout, &h->interrupt_callback, s->addrinfo_one_by_one);
#else
        if (s->addrinfo_timeout > 0)
            av_log(h, AV_LOG_WARNING, "Ignore addrinfo_timeout without pthreads support.\n");
        if (!hostname[0])
            ret = getaddrinfo(NULL, portstr, &hints, &ai);
        else
            ret = getaddrinfo(hostname, portstr, &hints, &ai);
#endif

        if (ret) {
            av_log(h, AV_LOG_ERROR,
                "Failed to resolve hostname %s: %s\n",
                    hostname, gai_strerror(ret));
            dns_time = (av_gettime() - dns_time) / 1000;
            if (ret == ETIMEDOUT) {
                ret = AVERROR_DNS_TIMEOUT;
            } else {
                ret = AVERROR_DNS_ERROR;
            }
            av_application_on_dns_did_open(s->app_ctx, hostname, NULL, DNS_TYPE_LOCAL_DNS, dns_time, s->dash_audio_tcp, WRAP_UNKNOWN_FAMILY,  ret);
            return ret;
        }

        cur_ai = ai;
    } else {
        av_log(NULL, AV_LOG_INFO, "hit dns cache uri = %s\n", uri);
        cur_ai = dns_entry->res;
    }
    dns_time = (av_gettime() - dns_time) / 1000;

    while (cur_ai->ai_next && cur_ai->ai_next->ai_addr) {
        if (cur_ai->ai_family == AF_INET && cur_v4_ai == NULL) {
            ipaddr = (struct sockaddr_in *)cur_ai->ai_addr;
            c_ipaddr = (char *)inet_ntop(AF_INET, &ipaddr->sin_addr, ipbuf, MAX_IP_LEN);
            if (!strcmp(c_ipaddr, "0.0.0.0")) {
                cur_ai = cur_ai->ai_next;
                continue;
            }
            cur_v4_ai = cur_ai;
        } else if (cur_ai->ai_family == AF_INET6 && cur_v6_ai == NULL) {
            cur_v6_ai = cur_ai;
        }
        if ((s->enable_ipv6 && cur_v6_ai != NULL) || cur_v4_ai != NULL) {
            break;
        }
        cur_ai = cur_ai->ai_next;
    }

    if ((s->enable_ipv6 || cur_v4_ai == NULL) && cur_v6_ai != NULL) {
        cur_ai = cur_v6_ai;
    } else if (cur_v4_ai != NULL) {
        cur_ai = cur_v4_ai;
    }


#if HAVE_STRUCT_SOCKADDR_IN6
    // workaround for IOS9 getaddrinfo in IPv6 only network use hardcode IPv4 address can not resolve port number.
    if (cur_ai->ai_family == AF_INET6){
        struct sockaddr_in6 * sockaddr_v6 = (struct sockaddr_in6 *)cur_ai->ai_addr;
        if (!sockaddr_v6->sin6_port){
            sockaddr_v6->sin6_port = htons(port);
        }
        c_ipaddr = (char *)inet_ntop(AF_INET6, &sockaddr_v6->sin6_addr, ipbuf, MAX_IP_LEN);
        av_log(NULL, AV_LOG_INFO, "cur ipv6 c_ipaddr = %s\n", c_ipaddr);
    }
#endif
    if (cur_ai->ai_family != AF_INET6 && cur_ai && cur_ai->ai_addr) {
        ipaddr = (struct sockaddr_in *)cur_ai->ai_addr;
        c_ipaddr = (char *)inet_ntop(AF_INET, &ipaddr->sin_addr, ipbuf, MAX_IP_LEN);
        av_log(NULL, AV_LOG_INFO, "cur ipv4 c_ipaddr = %s\n", c_ipaddr);
    }
    if (dns_entry) {
        av_application_on_dns_did_open(s->app_ctx, hostname, c_ipaddr, DNS_TYPE_DNS_CACHE, dns_time, s->dash_audio_tcp, cur_ai->ai_family, 0);
    } else {
        if (strstr(uri, c_ipaddr)) {
            av_application_on_dns_did_open(s->app_ctx, hostname, c_ipaddr, DNS_TYPE_NO_USE, dns_time, s->dash_audio_tcp, cur_ai->ai_family, 0);
        } else {
            av_application_on_dns_did_open(s->app_ctx, hostname, c_ipaddr, DNS_TYPE_LOCAL_DNS, dns_time, s->dash_audio_tcp, cur_ai->ai_family, 0);
        }
    }

<<<<<<< HEAD
    fd = ff_socket(cur_ai->ai_family,
                   cur_ai->ai_socktype,
                   cur_ai->ai_protocol);
    if (fd < 0) {
        ret = ff_neterrno();
        goto fail;
    }

    if (s->app_ctx) {
        if (s->dash_audio_tcp && s->app_ctx->dash_audio_recv_buffer_size > 0 && s->app_ctx->dash_audio_recv_buffer_size != s->recv_buffer_size) {
            s->recv_buffer_size = s->app_ctx->dash_audio_recv_buffer_size;
        } else if (s->dash_video_tcp && s->app_ctx->dash_video_recv_buffer_size > 0 && s->app_ctx->dash_video_recv_buffer_size != s->recv_buffer_size) {
            s->recv_buffer_size = s->app_ctx->dash_video_recv_buffer_size;
        }
    }

    /* Set the socket's send or receive buffer sizes, if specified.
       If unspecified or setting fails, system default is used. */
    if (s->recv_buffer_size > 0) {
        setsockopt (fd, SOL_SOCKET, SO_RCVBUF, &s->recv_buffer_size, sizeof (s->recv_buffer_size));
    }
    if (s->send_buffer_size > 0) {
        setsockopt (fd, SOL_SOCKET, SO_SNDBUF, &s->send_buffer_size, sizeof (s->send_buffer_size));
    }
    if (s->tcp_nodelay > 0) {
        setsockopt (fd, IPPROTO_TCP, TCP_NODELAY, &s->tcp_nodelay, sizeof (s->tcp_nodelay));
=======
    if (s->listen > 0) {
        while (cur_ai && fd < 0) {
            fd = ff_socket(cur_ai->ai_family,
                           cur_ai->ai_socktype,
                           cur_ai->ai_protocol);
            if (fd < 0) {
                ret = ff_neterrno();
                cur_ai = cur_ai->ai_next;
            }
        }
        if (fd < 0)
            goto fail1;
        customize_fd(s, fd);
>>>>>>> 3f28c576
    }

    if (s->listen == 2) {
        // multi-client
        if ((ret = ff_listen(fd, cur_ai->ai_addr, cur_ai->ai_addrlen)) < 0)
            goto fail1;
    } else if (s->listen == 1) {
        // single client
        if ((ret = ff_listen_bind(fd, cur_ai->ai_addr, cur_ai->ai_addrlen,
                                  s->listen_timeout, h)) < 0)
            goto fail1;
        // Socket descriptor already closed here. Safe to overwrite to client one.
        fd = ret;
    } else {
<<<<<<< HEAD
        ret = av_application_on_tcp_will_open(s->app_ctx, cur_ai->ai_family);
        if (ret) {
            av_log(NULL, AV_LOG_WARNING, "terminated by application in AVAPP_CTRL_WILL_TCP_OPEN");
            goto fail1;
        }
        tcp_time = av_gettime();
        if ((ret = ff_listen_connect(fd, cur_ai->ai_addr, cur_ai->ai_addrlen,
                                     s->open_timeout / 1000, h, !!cur_ai->ai_next)) < 0) {
            if (ret == AVERROR(ETIMEDOUT)) {
                ret = AVERROR_TCP_CONNECT_TIMEOUT;
            }
            if (av_application_on_tcp_did_open(s->app_ctx, ret, fd, &control, s->dash_audio_tcp, cur_ai->ai_family, (av_gettime() - tcp_time) / 1000))
                goto fail1;
            if (ret == AVERROR_EXIT)
                goto fail1;
            else
                goto fail;
        } else {
            ret = av_application_on_tcp_did_open(s->app_ctx, 0, fd, &control, s->dash_audio_tcp, cur_ai->ai_family, (av_gettime() - tcp_time) / 1000);
            if (ret) {
                av_log(NULL, AV_LOG_WARNING, "terminated by application in AVAPP_CTRL_DID_TCP_OPEN");
                goto fail1;
            } else if (!dns_entry && !strstr(uri, control.ip) && s->dns_cache_timeout > 0) {
                add_dns_cache_entry(uri, cur_ai, s->dns_cache_timeout);
                av_log(NULL, AV_LOG_INFO, "add dns cache uri = %s, ip = %s port = %d\n", uri , control.ip, control.port);
            }
            av_log(NULL, AV_LOG_INFO, "tcp did open uri = %s, ip = %s port = %d\n", uri , control.ip, control.port);
        }
    }

    h->is_streamed = 1;
    s->fd = fd;

    if (dns_entry) {
        release_dns_cache_reference(uri, &dns_entry);
    } else {
        freeaddrinfo(ai);
    }
    return 0;

 fail:
    if (cur_ai->ai_next) {
        /* Retry with the next sockaddr */
        cur_ai = cur_ai->ai_next;
        if (fd >= 0)
            closesocket(fd);
        ret = 0;
        goto restart;
    }
 fail1:
    if (fd >= 0)
        closesocket(fd);

    if (dns_entry) {
        av_log(NULL, AV_LOG_ERROR, "hit dns cache but connect fail uri = %s, ip = %s\n", uri , control.ip);
        release_dns_cache_reference(uri, &dns_entry);
        remove_dns_cache_entry(uri);
    } else {
        freeaddrinfo(ai);
    }

    return ret;
}

/* return non zero if error */
static int tcp_fast_open(URLContext *h, const char *http_request, const char *uri, int flags)
{
    struct addrinfo hints = { 0 }, *ai, *cur_ai;
    int port, fd = -1;
    TCPContext *s = h->priv_data;
    const char *p;
    char buf[256];
    int ret;
    char hostname[1024],proto[1024],path[1024];
    char portstr[10];
    AVAppTcpIOControl control = {0};
    DnsCacheEntry *dns_entry = NULL;
    av_url_split(proto, sizeof(proto), NULL, 0, hostname, sizeof(hostname),
        &port, path, sizeof(path), uri);
    if (strcmp(proto, "tcp"))
        return AVERROR(EINVAL);
    if (port <= 0 || port >= 65536) {
        av_log(h, AV_LOG_ERROR, "Port missing in uri\n");
        return AVERROR(EINVAL);
    }
    p = strchr(uri, '?');

    if (p) {
        if (av_find_info_tag(buf, sizeof(buf), "listen", p)) {
            char *endptr = NULL;
            s->listen = strtol(buf, &endptr, 10);
            /* assume if no digits were found it is a request to enable it */
            if (buf == endptr)
                s->listen = 1;
        }
        if (av_find_info_tag(buf, sizeof(buf), "timeout", p)) {
            s->rw_timeout = strtol(buf, NULL, 10);
            if (s->rw_timeout >= 0) {
                s->open_timeout = s->rw_timeout;
            }
        }
        if (av_find_info_tag(buf, sizeof(buf), "listen_timeout", p)) {
            s->listen_timeout = strtol(buf, NULL, 10);
        }
    }
    if (s->rw_timeout >= 0 ) {
        h->rw_timeout = s->rw_timeout;
    }

    hints.ai_family = AF_UNSPEC;
    hints.ai_socktype = SOCK_STREAM;
    snprintf(portstr, sizeof(portstr), "%d", port);
    if (s->listen)
        hints.ai_flags |= AI_PASSIVE;

    if (s->dns_cache_timeout > 0) {
        if (s->dns_cache_clear) {
            av_log(NULL, AV_LOG_INFO, "will delete dns cache entry, uri = %s\n", uri);
            remove_dns_cache_entry(uri);
        } else {
            dns_entry = get_dns_cache_reference(uri);
        }
    }

    if (!dns_entry) {
#ifdef HAVE_PTHREADS
        ret = ijk_tcp_getaddrinfo_nonblock(hostname, portstr, &hints, &ai, s->addrinfo_timeout, &h->interrupt_callback, s->addrinfo_one_by_one);
#else
        if (s->addrinfo_timeout > 0)
            av_log(h, AV_LOG_WARNING, "Ignore addrinfo_timeout without pthreads support.\n");
        if (!hostname[0])
            ret = getaddrinfo(NULL, portstr, &hints, &ai);
        else
            ret = getaddrinfo(hostname, portstr, &hints, &ai);
#endif

        if (ret) {
            av_log(h, AV_LOG_ERROR,
                "Failed to resolve hostname %s: %s\n",
                hostname, gai_strerror(ret));
            return AVERROR(EIO);
        }

        cur_ai = ai;
    } else {
        av_log(NULL, AV_LOG_INFO, "hit dns cache uri = %s\n", uri);
        cur_ai = dns_entry->res;
    }

 restart:
#if HAVE_STRUCT_SOCKADDR_IN6
    // workaround for IOS9 getaddrinfo in IPv6 only network use hardcode IPv4 address can not resolve port number.
    if (cur_ai->ai_family == AF_INET6){
        struct sockaddr_in6 * sockaddr_v6 = (struct sockaddr_in6 *)cur_ai->ai_addr;
        if (!sockaddr_v6->sin6_port){
            sockaddr_v6->sin6_port = htons(port);
        }
    }
#endif
    fd = ff_socket(cur_ai->ai_family,
                   cur_ai->ai_socktype,
                   cur_ai->ai_protocol);
    if (fd < 0) {
        ret = ff_neterrno();
        goto fail;
    }
    /* Set the socket's send or receive buffer sizes, if specified.
       If unspecified or setting fails, system default is used. */
    if (s->recv_buffer_size > 0) {
        setsockopt (fd, SOL_SOCKET, SO_RCVBUF, &s->recv_buffer_size, sizeof (s->recv_buffer_size));
    }
    if (s->send_buffer_size > 0) {
        setsockopt (fd, SOL_SOCKET, SO_SNDBUF, &s->send_buffer_size, sizeof (s->send_buffer_size));
    }
    if (s->listen == 2) {
        // multi-client
        if ((ret = ff_listen(fd, cur_ai->ai_addr, cur_ai->ai_addrlen)) < 0)
            goto fail1;
    } else if (s->listen == 1) {
        // single client
        if ((ret = ff_listen_bind(fd, cur_ai->ai_addr, cur_ai->ai_addrlen,
                                  s->listen_timeout, h)) < 0)
            goto fail1;
        // Socket descriptor already closed here. Safe to overwrite to client one.
        fd = ret;
    } else {
        ret = av_application_on_tcp_will_open(s->app_ctx, cur_ai->ai_family);
        if (ret) {
            av_log(NULL, AV_LOG_WARNING, "terminated by application in AVAPP_CTRL_WILL_TCP_OPEN");
            goto fail1;
        }

        if ((ret = ff_sendto(fd, http_request, strlen(http_request), FAST_OPEN_FLAG,
                 cur_ai->ai_addr, cur_ai->ai_addrlen, s->open_timeout / 1000, h, !!cur_ai->ai_next)) < 0) {
            s->fastopen_success = 0;
            if (av_application_on_tcp_did_open(s->app_ctx, ret, fd, &control, s->dash_audio_tcp, cur_ai->ai_family, 0))
                goto fail1;
            if (ret == AVERROR_EXIT)
                goto fail1;
            else
                goto fail;
        } else {
            if (ret == 0) {
                s->fastopen_success = 0;
            } else {
                s->fastopen_success = 1;
            }
            ret = av_application_on_tcp_did_open(s->app_ctx, 0, fd, &control, s->dash_audio_tcp, cur_ai->ai_family, 0);
            if (ret) {
                av_log(NULL, AV_LOG_WARNING, "terminated by application in AVAPP_CTRL_DID_TCP_OPEN");
                goto fail1;
            } else if (!dns_entry && !strstr(uri, control.ip) && s->dns_cache_timeout > 0) {
                add_dns_cache_entry(uri, cur_ai, s->dns_cache_timeout);
                av_log(NULL, AV_LOG_INFO, "add dns cache uri = %s, ip = %s\n", uri , control.ip);
            }
            av_log(NULL, AV_LOG_INFO, "tcp did open uri = %s, ip = %s\n", uri , control.ip);
        }
=======
        ret = ff_connect_parallel(ai, s->open_timeout / 1000, 3, h, &fd, customize_fd, s);
        if (ret < 0)
            goto fail1;
>>>>>>> 3f28c576
    }

    h->is_streamed = 1;
    s->fd = fd;

    if (dns_entry) {
        release_dns_cache_reference(uri, &dns_entry);
    } else {
        freeaddrinfo(ai);
    }
    return 0;

 fail1:
    if (fd >= 0)
        closesocket(fd);

    if (dns_entry) {
        av_log(NULL, AV_LOG_ERROR, "hit dns cache but connect fail uri = %s, ip = %s\n", uri , control.ip);
        release_dns_cache_reference(uri, &dns_entry);
        remove_dns_cache_entry(uri);
    } else {
        freeaddrinfo(ai);
    }

    return ret;
}

static int tcp_accept(URLContext *s, URLContext **c)
{
    TCPContext *sc = s->priv_data;
    TCPContext *cc;
    int ret;
    av_assert0(sc->listen);
    if ((ret = ffurl_alloc(c, s->filename, s->flags, &s->interrupt_callback)) < 0)
        return ret;
    cc = (*c)->priv_data;
    ret = ff_accept(sc->fd, sc->listen_timeout, s);
    if (ret < 0) {
        ffurl_closep(c);
        return ret;
    }
    cc->fd = ret;
    return 0;
}

static int tcp_read(URLContext *h, uint8_t *buf, int size)
{
    TCPContext *s = h->priv_data;
    int ret;
    int nread = 0;

    if (!(h->flags & AVIO_FLAG_NONBLOCK)) {
        ret = ff_network_wait_fd_timeout(s->fd, 0, h->rw_timeout, &h->interrupt_callback);
        if (ret) {
            if (ret == AVERROR(ETIMEDOUT)) {
                ret = AVERROR_TCP_READ_TIMEOUT;
            }
            return ret;
        }
    }
    ret = recv(s->fd, buf, size, 0);
    if (ret == 0)
        return AVERROR_EOF;
    if (ret > 0) {
        if (s->app_ctx) {
            if (s->dash_audio_tcp && s->app_ctx->dash_audio_recv_buffer_size > 0 && s->app_ctx->dash_audio_recv_buffer_size != s->recv_buffer_size) {
                s->recv_buffer_size = s->app_ctx->dash_audio_recv_buffer_size;
                setsockopt (s->fd, SOL_SOCKET, SO_RCVBUF, &s->recv_buffer_size, sizeof (s->recv_buffer_size));
            } else if (s->dash_video_tcp && s->app_ctx->dash_video_recv_buffer_size > 0 && s->app_ctx->dash_video_recv_buffer_size != s->recv_buffer_size) {
                s->recv_buffer_size = s->app_ctx->dash_video_recv_buffer_size;
                setsockopt (s->fd, SOL_SOCKET, SO_RCVBUF, &s->recv_buffer_size, sizeof (s->recv_buffer_size));
            }
        }
#ifdef FIONREAD
        ioctl(s->fd, FIONREAD, &nread);
#endif

#ifdef SO_NREAD
        int avail;
        socklen_t avail_len = sizeof(avail);
        if (nread <= 0 && !getsockopt(s->fd, SOL_SOCKET, SO_NREAD, &avail, &avail_len)) {
            nread = avail;
        }
#endif // SO_NREAD

        if (s->dash_audio_tcp) {
            av_application_did_io_tcp_read(s->app_ctx, (void*)h, ret, nread, TCP_STREAM_TYPE_DASH_AUDIO);
        } else if (s->dash_video_tcp) {
            av_application_did_io_tcp_read(s->app_ctx, (void*)h, ret, nread, TCP_STREAM_TYPE_DASH_VIDEO);
        } else {
            av_application_did_io_tcp_read(s->app_ctx, (void*)h, ret, nread, TCP_STREAM_TYPE_NORMAL);
        }
    }
    return ret < 0 ? ff_neterrno() : ret;
}

static int tcp_write(URLContext *h, const uint8_t *buf, int size)
{
    TCPContext *s = h->priv_data;
    int ret;

    if (!(h->flags & AVIO_FLAG_NONBLOCK)) {
        ret = ff_network_wait_fd_timeout(s->fd, 1, h->rw_timeout, &h->interrupt_callback);
        if (ret) {
            if (ret == AVERROR(ETIMEDOUT)) {
                ret = AVERROR_TCP_WRITE_TIMEOUT;
            }
            return ret;
        }
    }

    if (s->fastopen && !s->tcp_connected && av_stristart(buf, "GET", NULL)) {
        ret = tcp_fast_open(h, buf, s->uri, 0);
        if (!ret) {
            s->tcp_connected = 1;
            if (!s->fastopen_success) {
                ret = send(s->fd, buf, size, MSG_NOSIGNAL);
                if (ret > 0) {
                    s->fastopen_success = 1;
                }
                return ret < 0 ? ff_neterrno() : ret;
            }
            return ret;
        } else {
            av_log(NULL, AV_LOG_WARNING, "tcp_fast_open is error ret = %d\n", ret);
            return ret;
        }
    }

    ret = send(s->fd, buf, size, MSG_NOSIGNAL);
    return ret < 0 ? ff_neterrno() : ret;
}

static int tcp_shutdown(URLContext *h, int flags)
{
    TCPContext *s = h->priv_data;
    int how;

    if (flags & AVIO_FLAG_WRITE && flags & AVIO_FLAG_READ) {
        how = SHUT_RDWR;
    } else if (flags & AVIO_FLAG_WRITE) {
        how = SHUT_WR;
    } else {
        how = SHUT_RD;
    }

    return shutdown(s->fd, how);
}

static int tcp_close(URLContext *h)
{
    TCPContext *s = h->priv_data;
    closesocket(s->fd);
    return 0;
}

static int tcp_get_file_handle(URLContext *h)
{
    TCPContext *s = h->priv_data;
    return s->fd;
}

static int tcp_get_window_size(URLContext *h)
{
    TCPContext *s = h->priv_data;
    int avail;
    socklen_t avail_len = sizeof(avail);

#if HAVE_WINSOCK2_H
    /* SO_RCVBUF with winsock only reports the actual TCP window size when
    auto-tuning has been disabled via setting SO_RCVBUF */
    if (s->recv_buffer_size < 0) {
        return AVERROR(ENOSYS);
    }
#endif

    if (getsockopt(s->fd, SOL_SOCKET, SO_RCVBUF, &avail, &avail_len)) {
        return ff_neterrno();
    }
    return avail;
}

const URLProtocol ff_tcp_protocol = {
    .name                = "tcp",
    .url_open            = tcp_open,
    .url_accept          = tcp_accept,
    .url_read            = tcp_read,
    .url_write           = tcp_write,
    .url_close           = tcp_close,
    .url_get_file_handle = tcp_get_file_handle,
    .url_get_short_seek  = tcp_get_window_size,
    .url_shutdown        = tcp_shutdown,
    .priv_data_size      = sizeof(TCPContext),
    .flags               = URL_PROTOCOL_FLAG_NETWORK,
    .priv_data_class     = &tcp_class,
};<|MERGE_RESOLUTION|>--- conflicted
+++ resolved
@@ -47,27 +47,9 @@
     int recv_buffer_size;
     int send_buffer_size;
     int tcp_nodelay;
-<<<<<<< HEAD
-    char * app_ctx_intptr;
-
-    int addrinfo_one_by_one;
-    int addrinfo_timeout;
-    int64_t dns_cache_timeout;
-    int dns_cache_clear;
-
-    AVApplicationContext *app_ctx;
-    char uri[1024];
-    int fastopen;
-    int tcp_connected;
-    int fastopen_success;
-    int dash_audio_tcp;
-    int dash_video_tcp;
-    int enable_ipv6;
-=======
 #if !HAVE_WINSOCK2_H
     int tcp_mss;
 #endif /* !HAVE_WINSOCK2_H */
->>>>>>> 3f28c576
 } TCPContext;
 
 #define FAST_OPEN_FLAG 0x20000000
@@ -83,22 +65,9 @@
     { "send_buffer_size", "Socket send buffer size (in bytes)",                OFFSET(send_buffer_size), AV_OPT_TYPE_INT, { .i64 = -1 },         -1, INT_MAX, .flags = D|E },
     { "recv_buffer_size", "Socket receive buffer size (in bytes)",             OFFSET(recv_buffer_size), AV_OPT_TYPE_INT, { .i64 = -1 },         -1, INT_MAX, .flags = D|E },
     { "tcp_nodelay", "Use TCP_NODELAY to disable nagle's algorithm",           OFFSET(tcp_nodelay), AV_OPT_TYPE_BOOL, { .i64 = 0 },             0, 1, .flags = D|E },
-<<<<<<< HEAD
-    { "ijkapplication",   "AVApplicationContext",                              OFFSET(app_ctx_intptr),   AV_OPT_TYPE_STRING, { .str = NULL }, 0, 0, .flags = D },
-
-    { "addrinfo_one_by_one",  "parse addrinfo one by one in getaddrinfo()",    OFFSET(addrinfo_one_by_one), AV_OPT_TYPE_INT, { .i64 = 0 },         0, 1, .flags = D|E },
-    { "addrinfo_timeout", "set timeout (in microseconds) for getaddrinfo()",   OFFSET(addrinfo_timeout), AV_OPT_TYPE_INT, { .i64 = -1 },       -1, INT_MAX, .flags = D|E },
-    { "dns_cache_timeout", "dns cache TTL (in millisecond)",   OFFSET(dns_cache_timeout), AV_OPT_TYPE_INT, { .i64 = 0 },       -1, INT64_MAX, .flags = D|E },
-    { "dns_cache_clear", "clear dns cache",   OFFSET(dns_cache_clear), AV_OPT_TYPE_INT, { .i64 = 0},       -1, INT_MAX, .flags = D|E },
-    { "fastopen", "enable fastopen",          OFFSET(fastopen), AV_OPT_TYPE_INT, { .i64 = 0},       0, INT_MAX, .flags = D|E },
-    { "dash_audio_tcp", "dash audio tcp", OFFSET(dash_audio_tcp), AV_OPT_TYPE_INT, { .i64 = 0},       0, 1, .flags = D|E },
-    { "dash_video_tcp", "dash video tcp", OFFSET(dash_video_tcp), AV_OPT_TYPE_INT, { .i64 = 0},       0, 1, .flags = D|E },
-    { "enable_ipv6", "priority of use ipv6", OFFSET(enable_ipv6), AV_OPT_TYPE_INT, { .i64 = 1},       0, 1, .flags = D|E },
-=======
 #if !HAVE_WINSOCK2_H
     { "tcp_mss",     "Maximum segment size for outgoing TCP packets",          OFFSET(tcp_mss),     AV_OPT_TYPE_INT, { .i64 = -1 },         -1, INT_MAX, .flags = D|E },
 #endif /* !HAVE_WINSOCK2_H */
->>>>>>> 3f28c576
     { NULL }
 };
 
@@ -109,255 +78,6 @@
     .version    = LIBAVUTIL_VERSION_INT,
 };
 
-<<<<<<< HEAD
-int ijk_tcp_getaddrinfo_nonblock(const char *hostname, const char *servname,
-                                 const struct addrinfo *hints, struct addrinfo **res,
-                                 int64_t timeout,
-                                 const AVIOInterruptCB *int_cb, int one_by_one);
-#ifdef HAVE_PTHREADS
-
-typedef struct TCPAddrinfoRequest
-{
-    AVBufferRef *buffer;
-
-    pthread_mutex_t mutex;
-    pthread_cond_t cond;
-
-    AVIOInterruptCB interrupt_callback;
-
-    char            *hostname;
-    char            *servname;
-    struct addrinfo  hints;
-    struct addrinfo *res;
-
-    volatile int     finished;
-    int              last_error;
-} TCPAddrinfoRequest;
-
-static void tcp_getaddrinfo_request_free(TCPAddrinfoRequest *req)
-{
-    av_assert0(req);
-    if (req->res) {
-        freeaddrinfo(req->res);
-        req->res = NULL;
-    }
-
-    av_freep(&req->servname);
-    av_freep(&req->hostname);
-    pthread_cond_destroy(&req->cond);
-    pthread_mutex_destroy(&req->mutex);
-    av_freep(&req);
-}
-
-static void tcp_getaddrinfo_request_free_buffer(void *opaque, uint8_t *data)
-{
-    av_assert0(opaque);
-    TCPAddrinfoRequest *req = (TCPAddrinfoRequest *)opaque;
-    tcp_getaddrinfo_request_free(req);
-}
-
-static int tcp_getaddrinfo_request_create(TCPAddrinfoRequest **request,
-                                          const char *hostname,
-                                          const char *servname,
-                                          const struct addrinfo *hints,
-                                          const AVIOInterruptCB *int_cb)
-{
-    TCPAddrinfoRequest *req = (TCPAddrinfoRequest *) av_mallocz(sizeof(TCPAddrinfoRequest));
-    if (!req)
-        return AVERROR(ENOMEM);
-
-    if (pthread_mutex_init(&req->mutex, NULL)) {
-        av_freep(&req);
-        return AVERROR(ENOMEM);
-    }
-
-    if (pthread_cond_init(&req->cond, NULL)) {
-        pthread_mutex_destroy(&req->mutex);
-        av_freep(&req);
-        return AVERROR(ENOMEM);
-    }
-
-    if (int_cb)
-        req->interrupt_callback = *int_cb;
-
-    if (hostname) {
-        req->hostname = av_strdup(hostname);
-        if (!req->hostname)
-            goto fail;
-    }
-
-    if (servname) {
-        req->servname = av_strdup(servname);
-        if (!req->hostname)
-            goto fail;
-    }
-
-    if (hints) {
-        req->hints.ai_family   = hints->ai_family;
-        req->hints.ai_socktype = hints->ai_socktype;
-        req->hints.ai_protocol = hints->ai_protocol;
-        req->hints.ai_flags    = hints->ai_flags;
-    }
-
-    req->buffer = av_buffer_create(NULL, 0, tcp_getaddrinfo_request_free_buffer, req, 0);
-    if (!req->buffer)
-        goto fail;
-
-    *request = req;
-    return 0;
-fail:
-    tcp_getaddrinfo_request_free(req);
-    return AVERROR(ENOMEM);
-}
-
-static void *tcp_getaddrinfo_worker(void *arg)
-{
-    TCPAddrinfoRequest *req = arg;
-
-    getaddrinfo(req->hostname, req->servname, &req->hints, &req->res);
-    pthread_mutex_lock(&req->mutex);
-    req->finished = 1;
-    pthread_cond_signal(&req->cond);
-    pthread_mutex_unlock(&req->mutex);
-    av_buffer_unref(&req->buffer);
-    return NULL;
-}
-
-static void *tcp_getaddrinfo_one_by_one_worker(void *arg)
-{
-    struct addrinfo *temp_addrinfo = NULL;
-    struct addrinfo *cur = NULL;
-    int ret = EAI_FAIL;
-    int i = 0;
-    int option_length = 0;
-
-    TCPAddrinfoRequest *req = (TCPAddrinfoRequest *)arg;
-
-    int family_option[2] = {AF_INET, AF_INET6};
-
-    option_length = sizeof(family_option) / sizeof(family_option[0]);
-
-    for (; i < option_length; ++i) {
-        struct addrinfo *hint = &req->hints;
-        hint->ai_family = family_option[i];
-        ret = getaddrinfo(req->hostname, req->servname, hint, &temp_addrinfo);
-        if (ret) {
-            req->last_error = ret;
-            continue;
-        }
-        pthread_mutex_lock(&req->mutex);
-        if (!req->res) {
-            req->res = temp_addrinfo;
-        } else {
-            cur = req->res;
-            while (cur->ai_next)
-                cur = cur->ai_next;
-            cur->ai_next = temp_addrinfo;
-        }
-        pthread_mutex_unlock(&req->mutex);
-    }
-    pthread_mutex_lock(&req->mutex);
-    req->finished = 1;
-    pthread_cond_signal(&req->cond);
-    pthread_mutex_unlock(&req->mutex);
-    av_buffer_unref(&req->buffer);
-    return NULL;
-}
-
-int ijk_tcp_getaddrinfo_nonblock(const char *hostname, const char *servname,
-                                 const struct addrinfo *hints, struct addrinfo **res,
-                                 int64_t timeout,
-                                 const AVIOInterruptCB *int_cb, int one_by_one)
-{
-    int     ret;
-    int64_t start;
-    int64_t now;
-    AVBufferRef        *req_ref = NULL;
-    TCPAddrinfoRequest *req     = NULL;
-    pthread_t work_thread;
-
-    if (hostname && !hostname[0])
-        hostname = NULL;
-
-    if (timeout <= 0)
-        return getaddrinfo(hostname, servname, hints, res);
-
-    ret = tcp_getaddrinfo_request_create(&req, hostname, servname, hints, int_cb);
-    if (ret)
-        goto fail;
-
-    req_ref = av_buffer_ref(req->buffer);
-    if (req_ref == NULL) {
-        ret = AVERROR(ENOMEM);
-        goto fail;
-    }
-
-    /* FIXME: using a thread pool would be better. */
-    if (one_by_one)
-        ret = pthread_create(&work_thread, NULL, tcp_getaddrinfo_one_by_one_worker, req);
-    else
-        ret = pthread_create(&work_thread, NULL, tcp_getaddrinfo_worker, req);
-
-    if (ret) {
-        ret = AVERROR(ret);
-        goto fail;
-    }
-
-    pthread_detach(work_thread);
-
-    start = av_gettime();
-    now   = start;
-
-    pthread_mutex_lock(&req->mutex);
-    while (1) {
-        int64_t wait_time = now + 100000;
-        struct timespec tv = { .tv_sec  =  wait_time / 1000000,
-                               .tv_nsec = (wait_time % 1000000) * 1000 };
-
-        if (req->finished || (start + timeout < now)) {
-            if (req->res) {
-                ret = 0;
-                *res = req->res;
-                req->res = NULL;
-            } else {
-                ret = req->last_error ? req->last_error : AVERROR_EXIT;
-            }
-            break;
-        }
-#if defined(__ANDROID__) && defined(HAVE_PTHREAD_COND_TIMEDWAIT_MONOTONIC)
-        ret = pthread_cond_timedwait_monotonic_np(&req->cond, &req->mutex, &tv);
-#else
-        ret = pthread_cond_timedwait(&req->cond, &req->mutex, &tv);
-#endif
-        if (ret != 0 && ret != ETIMEDOUT) {
-            av_log(NULL, AV_LOG_ERROR, "pthread_cond_timedwait failed: %d\n", ret);
-            ret = AVERROR_EXIT;
-            break;
-        }
-
-        if (ff_check_interrupt(&req->interrupt_callback)) {
-            ret = AVERROR_EXIT;
-            break;
-        }
-
-        now = av_gettime();
-    }
-    pthread_mutex_unlock(&req->mutex);
-fail:
-    av_buffer_unref(&req_ref);
-    return ret;
-}
-
-#else
-int ijk_tcp_getaddrinfo_nonblock(const char *hostname, const char *servname,
-                                 const struct addrinfo *hints, struct addrinfo **res,
-                                 int64_t timeout,
-                                 const AVIOInterruptCB *int_cb)
-{
-    return getaddrinfo(hostname, servname, hints, res);
-}
-#endif
-=======
 static void customize_fd(void *ctx, int fd)
 {
     TCPContext *s = ctx;
@@ -386,7 +106,6 @@
     }
 #endif /* !HAVE_WINSOCK2_H */
 }
->>>>>>> 3f28c576
 
 /* return non zero if error */
 static int tcp_open(URLContext *h, const char *uri, int flags)
@@ -558,34 +277,6 @@
         }
     }
 
-<<<<<<< HEAD
-    fd = ff_socket(cur_ai->ai_family,
-                   cur_ai->ai_socktype,
-                   cur_ai->ai_protocol);
-    if (fd < 0) {
-        ret = ff_neterrno();
-        goto fail;
-    }
-
-    if (s->app_ctx) {
-        if (s->dash_audio_tcp && s->app_ctx->dash_audio_recv_buffer_size > 0 && s->app_ctx->dash_audio_recv_buffer_size != s->recv_buffer_size) {
-            s->recv_buffer_size = s->app_ctx->dash_audio_recv_buffer_size;
-        } else if (s->dash_video_tcp && s->app_ctx->dash_video_recv_buffer_size > 0 && s->app_ctx->dash_video_recv_buffer_size != s->recv_buffer_size) {
-            s->recv_buffer_size = s->app_ctx->dash_video_recv_buffer_size;
-        }
-    }
-
-    /* Set the socket's send or receive buffer sizes, if specified.
-       If unspecified or setting fails, system default is used. */
-    if (s->recv_buffer_size > 0) {
-        setsockopt (fd, SOL_SOCKET, SO_RCVBUF, &s->recv_buffer_size, sizeof (s->recv_buffer_size));
-    }
-    if (s->send_buffer_size > 0) {
-        setsockopt (fd, SOL_SOCKET, SO_SNDBUF, &s->send_buffer_size, sizeof (s->send_buffer_size));
-    }
-    if (s->tcp_nodelay > 0) {
-        setsockopt (fd, IPPROTO_TCP, TCP_NODELAY, &s->tcp_nodelay, sizeof (s->tcp_nodelay));
-=======
     if (s->listen > 0) {
         while (cur_ai && fd < 0) {
             fd = ff_socket(cur_ai->ai_family,
@@ -599,7 +290,6 @@
         if (fd < 0)
             goto fail1;
         customize_fd(s, fd);
->>>>>>> 3f28c576
     }
 
     if (s->listen == 2) {
@@ -614,229 +304,9 @@
         // Socket descriptor already closed here. Safe to overwrite to client one.
         fd = ret;
     } else {
-<<<<<<< HEAD
-        ret = av_application_on_tcp_will_open(s->app_ctx, cur_ai->ai_family);
-        if (ret) {
-            av_log(NULL, AV_LOG_WARNING, "terminated by application in AVAPP_CTRL_WILL_TCP_OPEN");
-            goto fail1;
-        }
-        tcp_time = av_gettime();
-        if ((ret = ff_listen_connect(fd, cur_ai->ai_addr, cur_ai->ai_addrlen,
-                                     s->open_timeout / 1000, h, !!cur_ai->ai_next)) < 0) {
-            if (ret == AVERROR(ETIMEDOUT)) {
-                ret = AVERROR_TCP_CONNECT_TIMEOUT;
-            }
-            if (av_application_on_tcp_did_open(s->app_ctx, ret, fd, &control, s->dash_audio_tcp, cur_ai->ai_family, (av_gettime() - tcp_time) / 1000))
-                goto fail1;
-            if (ret == AVERROR_EXIT)
-                goto fail1;
-            else
-                goto fail;
-        } else {
-            ret = av_application_on_tcp_did_open(s->app_ctx, 0, fd, &control, s->dash_audio_tcp, cur_ai->ai_family, (av_gettime() - tcp_time) / 1000);
-            if (ret) {
-                av_log(NULL, AV_LOG_WARNING, "terminated by application in AVAPP_CTRL_DID_TCP_OPEN");
-                goto fail1;
-            } else if (!dns_entry && !strstr(uri, control.ip) && s->dns_cache_timeout > 0) {
-                add_dns_cache_entry(uri, cur_ai, s->dns_cache_timeout);
-                av_log(NULL, AV_LOG_INFO, "add dns cache uri = %s, ip = %s port = %d\n", uri , control.ip, control.port);
-            }
-            av_log(NULL, AV_LOG_INFO, "tcp did open uri = %s, ip = %s port = %d\n", uri , control.ip, control.port);
-        }
-    }
-
-    h->is_streamed = 1;
-    s->fd = fd;
-
-    if (dns_entry) {
-        release_dns_cache_reference(uri, &dns_entry);
-    } else {
-        freeaddrinfo(ai);
-    }
-    return 0;
-
- fail:
-    if (cur_ai->ai_next) {
-        /* Retry with the next sockaddr */
-        cur_ai = cur_ai->ai_next;
-        if (fd >= 0)
-            closesocket(fd);
-        ret = 0;
-        goto restart;
-    }
- fail1:
-    if (fd >= 0)
-        closesocket(fd);
-
-    if (dns_entry) {
-        av_log(NULL, AV_LOG_ERROR, "hit dns cache but connect fail uri = %s, ip = %s\n", uri , control.ip);
-        release_dns_cache_reference(uri, &dns_entry);
-        remove_dns_cache_entry(uri);
-    } else {
-        freeaddrinfo(ai);
-    }
-
-    return ret;
-}
-
-/* return non zero if error */
-static int tcp_fast_open(URLContext *h, const char *http_request, const char *uri, int flags)
-{
-    struct addrinfo hints = { 0 }, *ai, *cur_ai;
-    int port, fd = -1;
-    TCPContext *s = h->priv_data;
-    const char *p;
-    char buf[256];
-    int ret;
-    char hostname[1024],proto[1024],path[1024];
-    char portstr[10];
-    AVAppTcpIOControl control = {0};
-    DnsCacheEntry *dns_entry = NULL;
-    av_url_split(proto, sizeof(proto), NULL, 0, hostname, sizeof(hostname),
-        &port, path, sizeof(path), uri);
-    if (strcmp(proto, "tcp"))
-        return AVERROR(EINVAL);
-    if (port <= 0 || port >= 65536) {
-        av_log(h, AV_LOG_ERROR, "Port missing in uri\n");
-        return AVERROR(EINVAL);
-    }
-    p = strchr(uri, '?');
-
-    if (p) {
-        if (av_find_info_tag(buf, sizeof(buf), "listen", p)) {
-            char *endptr = NULL;
-            s->listen = strtol(buf, &endptr, 10);
-            /* assume if no digits were found it is a request to enable it */
-            if (buf == endptr)
-                s->listen = 1;
-        }
-        if (av_find_info_tag(buf, sizeof(buf), "timeout", p)) {
-            s->rw_timeout = strtol(buf, NULL, 10);
-            if (s->rw_timeout >= 0) {
-                s->open_timeout = s->rw_timeout;
-            }
-        }
-        if (av_find_info_tag(buf, sizeof(buf), "listen_timeout", p)) {
-            s->listen_timeout = strtol(buf, NULL, 10);
-        }
-    }
-    if (s->rw_timeout >= 0 ) {
-        h->rw_timeout = s->rw_timeout;
-    }
-
-    hints.ai_family = AF_UNSPEC;
-    hints.ai_socktype = SOCK_STREAM;
-    snprintf(portstr, sizeof(portstr), "%d", port);
-    if (s->listen)
-        hints.ai_flags |= AI_PASSIVE;
-
-    if (s->dns_cache_timeout > 0) {
-        if (s->dns_cache_clear) {
-            av_log(NULL, AV_LOG_INFO, "will delete dns cache entry, uri = %s\n", uri);
-            remove_dns_cache_entry(uri);
-        } else {
-            dns_entry = get_dns_cache_reference(uri);
-        }
-    }
-
-    if (!dns_entry) {
-#ifdef HAVE_PTHREADS
-        ret = ijk_tcp_getaddrinfo_nonblock(hostname, portstr, &hints, &ai, s->addrinfo_timeout, &h->interrupt_callback, s->addrinfo_one_by_one);
-#else
-        if (s->addrinfo_timeout > 0)
-            av_log(h, AV_LOG_WARNING, "Ignore addrinfo_timeout without pthreads support.\n");
-        if (!hostname[0])
-            ret = getaddrinfo(NULL, portstr, &hints, &ai);
-        else
-            ret = getaddrinfo(hostname, portstr, &hints, &ai);
-#endif
-
-        if (ret) {
-            av_log(h, AV_LOG_ERROR,
-                "Failed to resolve hostname %s: %s\n",
-                hostname, gai_strerror(ret));
-            return AVERROR(EIO);
-        }
-
-        cur_ai = ai;
-    } else {
-        av_log(NULL, AV_LOG_INFO, "hit dns cache uri = %s\n", uri);
-        cur_ai = dns_entry->res;
-    }
-
- restart:
-#if HAVE_STRUCT_SOCKADDR_IN6
-    // workaround for IOS9 getaddrinfo in IPv6 only network use hardcode IPv4 address can not resolve port number.
-    if (cur_ai->ai_family == AF_INET6){
-        struct sockaddr_in6 * sockaddr_v6 = (struct sockaddr_in6 *)cur_ai->ai_addr;
-        if (!sockaddr_v6->sin6_port){
-            sockaddr_v6->sin6_port = htons(port);
-        }
-    }
-#endif
-    fd = ff_socket(cur_ai->ai_family,
-                   cur_ai->ai_socktype,
-                   cur_ai->ai_protocol);
-    if (fd < 0) {
-        ret = ff_neterrno();
-        goto fail;
-    }
-    /* Set the socket's send or receive buffer sizes, if specified.
-       If unspecified or setting fails, system default is used. */
-    if (s->recv_buffer_size > 0) {
-        setsockopt (fd, SOL_SOCKET, SO_RCVBUF, &s->recv_buffer_size, sizeof (s->recv_buffer_size));
-    }
-    if (s->send_buffer_size > 0) {
-        setsockopt (fd, SOL_SOCKET, SO_SNDBUF, &s->send_buffer_size, sizeof (s->send_buffer_size));
-    }
-    if (s->listen == 2) {
-        // multi-client
-        if ((ret = ff_listen(fd, cur_ai->ai_addr, cur_ai->ai_addrlen)) < 0)
-            goto fail1;
-    } else if (s->listen == 1) {
-        // single client
-        if ((ret = ff_listen_bind(fd, cur_ai->ai_addr, cur_ai->ai_addrlen,
-                                  s->listen_timeout, h)) < 0)
-            goto fail1;
-        // Socket descriptor already closed here. Safe to overwrite to client one.
-        fd = ret;
-    } else {
-        ret = av_application_on_tcp_will_open(s->app_ctx, cur_ai->ai_family);
-        if (ret) {
-            av_log(NULL, AV_LOG_WARNING, "terminated by application in AVAPP_CTRL_WILL_TCP_OPEN");
-            goto fail1;
-        }
-
-        if ((ret = ff_sendto(fd, http_request, strlen(http_request), FAST_OPEN_FLAG,
-                 cur_ai->ai_addr, cur_ai->ai_addrlen, s->open_timeout / 1000, h, !!cur_ai->ai_next)) < 0) {
-            s->fastopen_success = 0;
-            if (av_application_on_tcp_did_open(s->app_ctx, ret, fd, &control, s->dash_audio_tcp, cur_ai->ai_family, 0))
-                goto fail1;
-            if (ret == AVERROR_EXIT)
-                goto fail1;
-            else
-                goto fail;
-        } else {
-            if (ret == 0) {
-                s->fastopen_success = 0;
-            } else {
-                s->fastopen_success = 1;
-            }
-            ret = av_application_on_tcp_did_open(s->app_ctx, 0, fd, &control, s->dash_audio_tcp, cur_ai->ai_family, 0);
-            if (ret) {
-                av_log(NULL, AV_LOG_WARNING, "terminated by application in AVAPP_CTRL_DID_TCP_OPEN");
-                goto fail1;
-            } else if (!dns_entry && !strstr(uri, control.ip) && s->dns_cache_timeout > 0) {
-                add_dns_cache_entry(uri, cur_ai, s->dns_cache_timeout);
-                av_log(NULL, AV_LOG_INFO, "add dns cache uri = %s, ip = %s\n", uri , control.ip);
-            }
-            av_log(NULL, AV_LOG_INFO, "tcp did open uri = %s, ip = %s\n", uri , control.ip);
-        }
-=======
         ret = ff_connect_parallel(ai, s->open_timeout / 1000, 3, h, &fd, customize_fd, s);
         if (ret < 0)
             goto fail1;
->>>>>>> 3f28c576
     }
 
     h->is_streamed = 1;
