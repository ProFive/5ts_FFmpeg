--- conflicted
+++ resolved
@@ -233,25 +233,16 @@
 
                 int cur_len = start_off + len_off - off;
                 int prev_len = out_len;
-<<<<<<< HEAD
-                void *newbuf;
+                void *newmem;
+
                 out_len += cur_len;
-                if(FFMIN(cur_len, len - off)<0)
-                    return -1;
-                newbuf = av_realloc(asf->buf, out_len);
-                if(!newbuf)
-                    return -1;
-                asf->buf= newbuf;
-=======
-                void *newmem;
-                out_len += cur_len;
+
                 if (FFMIN(cur_len, len - off) < 0)
                     return -1;
                 newmem = av_realloc(asf->buf, out_len);
                 if (!newmem)
                     return -1;
                 asf->buf = newmem;
->>>>>>> b61e311b
                 memcpy(asf->buf + prev_len, buf + off,
                        FFMIN(cur_len, len - off));
                 avio_skip(pb, cur_len);
