--- conflicted
+++ resolved
@@ -664,17 +664,7 @@
     start_time = av_gettime();
     av_application_will_http_open(s->app_ctx, (void*)h, uri, start_time, end_time);
     ret = http_open_cnx(h, options);
-<<<<<<< HEAD
-    end_time = av_gettime();
-    av_application_did_http_open(s->app_ctx, (void*)h, uri, ret, s->http_code, s->filesize, start_time, end_time);
-    // save http_code,error in extra dict
-
-    av_dict_set_int(options, "ijk-http-code", s->http_code, 0);
-    av_dict_set_int(options, "ijk-http-error", ret, 0);
-
-=======
 bail_out:
->>>>>>> 3f28c576
     if (ret < 0)
         av_dict_free(&s->chained_options);
     return ret;
@@ -1310,11 +1300,6 @@
     AVBPrint request;
     char *authstr = NULL, *proxyauthstr = NULL;
     uint64_t off = s->off;
-<<<<<<< HEAD
-    uint64_t filesize = s->filesize;
-    int len = 0;
-=======
->>>>>>> 3f28c576
     const char *method;
     int send_expect_100 = 0;
 
@@ -1414,11 +1399,7 @@
         av_bprintf(&request, "Proxy-%s", proxyauthstr);
     av_bprintf(&request, "\r\n");
 
-<<<<<<< HEAD
-    av_log(h, AV_LOG_INFO, "request: %s\n", s->buffer);
-=======
     av_log(h, AV_LOG_DEBUG, "request: %s\n", request.str);
->>>>>>> 3f28c576
 
     if (!av_bprint_is_complete(&request)) {
         av_log(h, AV_LOG_ERROR, "overlong headers\n");
@@ -1525,22 +1506,9 @@
         uint64_t target_end = s->end_off ? s->end_off : s->filesize;
         if ((!s->willclose || s->chunksize == UINT64_MAX) && s->off >= target_end)
             return AVERROR_EOF;
-<<<<<<< HEAD
-
-        len = size;
-        if (s->filesize > 0 && s->filesize != UINT64_MAX && s->filesize != 2147483647) {
-            int64_t unread = s->filesize - s->off;
-            if (len > unread)
-                len = (int)unread;
-        }
-        if (len > 0)
-            len = ffurl_read(s->hd, buf, len);
-        if (!len && (!s->willclose || s->chunksize == UINT64_MAX) && s->off < target_end) {
-=======
         len = ffurl_read(s->hd, buf, size);
         if ((!len || len == AVERROR_EOF) &&
             (!s->willclose || s->chunksize == UINT64_MAX) && s->off < target_end) {
->>>>>>> 3f28c576
             av_log(h, AV_LOG_ERROR,
                    "Stream ends prematurely at %"PRIu64", should be %"PRIu64"\n",
                    s->off, target_end
