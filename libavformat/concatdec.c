--- conflicted
+++ resolved
@@ -315,9 +315,6 @@
     return 0;
 }
 
-<<<<<<< HEAD
-extern int av_try_find_stream_info(AVFormatContext *ic, AVDictionary **options);
-=======
 static int64_t get_best_effort_duration(ConcatFile *file, AVFormatContext *avf)
 {
     if (file->user_duration != AV_NOPTS_VALUE)
@@ -330,7 +327,6 @@
         return file->next_dts - file->file_inpoint;
     return AV_NOPTS_VALUE;
 }
->>>>>>> 3f28c576
 
 static int open_file(AVFormatContext *avf, unsigned fileno)
 {
@@ -814,14 +810,6 @@
     AVFormatContext *cur_avf_saved = cat->avf;
     int ret;
 
-<<<<<<< HEAD
-    /* reset error/complete state */
-    cat->error = 0;
-
-    if (!cat->seekable)
-        return AVERROR(ESPIPE); /* XXX: can we use it? */
-=======
->>>>>>> 3f28c576
     if (flags & (AVSEEK_FLAG_BYTE | AVSEEK_FLAG_FRAME))
         return AVERROR(ENOSYS);
     cat->avf = NULL;
