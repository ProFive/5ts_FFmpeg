/*
 * copyright (c) 2001 Fabrice Bellard
 *
 * This file is part of FFmpeg.
 *
 * FFmpeg is free software; you can redistribute it and/or
 * modify it under the terms of the GNU Lesser General Public
 * License as published by the Free Software Foundation; either
 * version 2.1 of the License, or (at your option) any later version.
 *
 * FFmpeg is distributed in the hope that it will be useful,
 * but WITHOUT ANY WARRANTY; without even the implied warranty of
 * MERCHANTABILITY or FITNESS FOR A PARTICULAR PURPOSE.  See the GNU
 * Lesser General Public License for more details.
 *
 * You should have received a copy of the GNU Lesser General Public
 * License along with FFmpeg; if not, write to the Free Software
 * Foundation, Inc., 51 Franklin Street, Fifth Floor, Boston, MA 02110-1301 USA
 */

#ifndef AVFORMAT_AVFORMAT_H
#define AVFORMAT_AVFORMAT_H

/**
 * @file
 * @ingroup libavf
 * Main libavformat public API header
 */

/**
 * @defgroup libavf I/O and Muxing/Demuxing Library
 * @{
 *
 * Libavformat (lavf) is a library for dealing with various media container
 * formats. Its main two purposes are demuxing - i.e. splitting a media file
 * into component streams, and the reverse process of muxing - writing supplied
 * data in a specified container format. It also has an @ref lavf_io
 * "I/O module" which supports a number of protocols for accessing the data (e.g.
 * file, tcp, http and others). Before using lavf, you need to call
 * av_register_all() to register all compiled muxers, demuxers and protocols.
 * Unless you are absolutely sure you won't use libavformat's network
 * capabilities, you should also call avformat_network_init().
 *
 * A supported input format is described by an AVInputFormat struct, conversely
 * an output format is described by AVOutputFormat. You can iterate over all
 * registered input/output formats using the av_iformat_next() /
 * av_oformat_next() functions. The protocols layer is not part of the public
 * API, so you can only get the names of supported protocols with the
 * avio_enum_protocols() function.
 *
 * Main lavf structure used for both muxing and demuxing is AVFormatContext,
 * which exports all information about the file being read or written. As with
 * most Libavformat structures, its size is not part of public ABI, so it cannot be
 * allocated on stack or directly with av_malloc(). To create an
 * AVFormatContext, use avformat_alloc_context() (some functions, like
 * avformat_open_input() might do that for you).
 *
 * Most importantly an AVFormatContext contains:
 * @li the @ref AVFormatContext.iformat "input" or @ref AVFormatContext.oformat
 * "output" format. It is either autodetected or set by user for input;
 * always set by user for output.
 * @li an @ref AVFormatContext.streams "array" of AVStreams, which describe all
 * elementary streams stored in the file. AVStreams are typically referred to
 * using their index in this array.
 * @li an @ref AVFormatContext.pb "I/O context". It is either opened by lavf or
 * set by user for input, always set by user for output (unless you are dealing
 * with an AVFMT_NOFILE format).
 *
 * @section lavf_options Passing options to (de)muxers
 * Lavf allows to configure muxers and demuxers using the @ref avoptions
 * mechanism. Generic (format-independent) libavformat options are provided by
 * AVFormatContext, they can be examined from a user program by calling
 * av_opt_next() / av_opt_find() on an allocated AVFormatContext (or its AVClass
 * from avformat_get_class()). Private (format-specific) options are provided by
 * AVFormatContext.priv_data if and only if AVInputFormat.priv_class /
 * AVOutputFormat.priv_class of the corresponding format struct is non-NULL.
 * Further options may be provided by the @ref AVFormatContext.pb "I/O context",
 * if its AVClass is non-NULL, and the protocols layer. See the discussion on
 * nesting in @ref avoptions documentation to learn how to access those.
 *
 * @defgroup lavf_decoding Demuxing
 * @{
 * Demuxers read a media file and split it into chunks of data (@em packets). A
 * @ref AVPacket "packet" contains one or more encoded frames which belongs to a
 * single elementary stream. In the lavf API this process is represented by the
 * avformat_open_input() function for opening a file, av_read_frame() for
 * reading a single packet and finally avformat_close_input(), which does the
 * cleanup.
 *
 * @section lavf_decoding_open Opening a media file
 * The minimum information required to open a file is its URL or filename, which
 * is passed to avformat_open_input(), as in the following code:
 * @code
 * const char    *url = "in.mp3";
 * AVFormatContext *s = NULL;
 * int ret = avformat_open_input(&s, url, NULL, NULL);
 * if (ret < 0)
 *     abort();
 * @endcode
 * The above code attempts to allocate an AVFormatContext, open the
 * specified file (autodetecting the format) and read the header, exporting the
 * information stored there into s. Some formats do not have a header or do not
 * store enough information there, so it is recommended that you call the
 * avformat_find_stream_info() function which tries to read and decode a few
 * frames to find missing information.
 *
 * In some cases you might want to preallocate an AVFormatContext yourself with
 * avformat_alloc_context() and do some tweaking on it before passing it to
 * avformat_open_input(). One such case is when you want to use custom functions
 * for reading input data instead of lavf internal I/O layer.
 * To do that, create your own AVIOContext with avio_alloc_context(), passing
 * your reading callbacks to it. Then set the @em pb field of your
 * AVFormatContext to newly created AVIOContext.
 *
 * Since the format of the opened file is in general not known until after
 * avformat_open_input() has returned, it is not possible to set demuxer private
 * options on a preallocated context. Instead, the options should be passed to
 * avformat_open_input() wrapped in an AVDictionary:
 * @code
 * AVDictionary *options = NULL;
 * av_dict_set(&options, "video_size", "640x480", 0);
 * av_dict_set(&options, "pixel_format", "rgb24", 0);
 *
 * if (avformat_open_input(&s, url, NULL, &options) < 0)
 *     abort();
 * av_dict_free(&options);
 * @endcode
 * This code passes the private options 'video_size' and 'pixel_format' to the
 * demuxer. They would be necessary for e.g. the rawvideo demuxer, since it
 * cannot know how to interpret raw video data otherwise. If the format turns
 * out to be something different than raw video, those options will not be
 * recognized by the demuxer and therefore will not be applied. Such unrecognized
 * options are then returned in the options dictionary (recognized options are
 * consumed). The calling program can handle such unrecognized options as it
 * wishes, e.g.
 * @code
 * AVDictionaryEntry *e;
 * if (e = av_dict_get(options, "", NULL, AV_DICT_IGNORE_SUFFIX)) {
 *     fprintf(stderr, "Option %s not recognized by the demuxer.\n", e->key);
 *     abort();
 * }
 * @endcode
 *
 * After you have finished reading the file, you must close it with
 * avformat_close_input(). It will free everything associated with the file.
 *
 * @section lavf_decoding_read Reading from an opened file
 * Reading data from an opened AVFormatContext is done by repeatedly calling
 * av_read_frame() on it. Each call, if successful, will return an AVPacket
 * containing encoded data for one AVStream, identified by
 * AVPacket.stream_index. This packet may be passed straight into the libavcodec
 * decoding functions avcodec_decode_video2(), avcodec_decode_audio4() or
 * avcodec_decode_subtitle2() if the caller wishes to decode the data.
 *
 * AVPacket.pts, AVPacket.dts and AVPacket.duration timing information will be
 * set if known. They may also be unset (i.e. AV_NOPTS_VALUE for
 * pts/dts, 0 for duration) if the stream does not provide them. The timing
 * information will be in AVStream.time_base units, i.e. it has to be
 * multiplied by the timebase to convert them to seconds.
 *
 * The packet data belongs to the demuxer and is invalid after the next call to
 * av_read_frame(). The user must free the packet with av_free_packet() before
 * calling av_read_frame() again or closing the file.
 *
 * @section lavf_decoding_seek Seeking
 * @}
 *
 * @defgroup lavf_encoding Muxing
 * @{
 * @}
 *
 * @defgroup lavf_io I/O Read/Write
 * @{
 * @}
 *
 * @defgroup lavf_codec Demuxers
 * @{
 * @defgroup lavf_codec_native Native Demuxers
 * @{
 * @}
 * @defgroup lavf_codec_wrappers External library wrappers
 * @{
 * @}
 * @}
 * @defgroup lavf_protos I/O Protocols
 * @{
 * @}
 * @defgroup lavf_internal Internal
 * @{
 * @}
 * @}
 *
 */

#include <time.h>
#include <stdio.h>  /* FILE */
#include "libavcodec/avcodec.h"
#include "libavutil/dict.h"
#include "libavutil/log.h"

#include "avio.h"
#include "libavformat/version.h"

#if FF_API_AV_GETTIME
#include "libavutil/time.h"
#endif

struct AVFormatContext;


/**
 * @defgroup metadata_api Public Metadata API
 * @{
 * @ingroup libavf
 * The metadata API allows libavformat to export metadata tags to a client
 * application when demuxing. Conversely it allows a client application to
 * set metadata when muxing.
 *
 * Metadata is exported or set as pairs of key/value strings in the 'metadata'
 * fields of the AVFormatContext, AVStream, AVChapter and AVProgram structs
 * using the @ref lavu_dict "AVDictionary" API. Like all strings in FFmpeg,
 * metadata is assumed to be UTF-8 encoded Unicode. Note that metadata
 * exported by demuxers isn't checked to be valid UTF-8 in most cases.
 *
 * Important concepts to keep in mind:
 * -  Keys are unique; there can never be 2 tags with the same key. This is
 *    also meant semantically, i.e., a demuxer should not knowingly produce
 *    several keys that are literally different but semantically identical.
 *    E.g., key=Author5, key=Author6. In this example, all authors must be
 *    placed in the same tag.
 * -  Metadata is flat, not hierarchical; there are no subtags. If you
 *    want to store, e.g., the email address of the child of producer Alice
 *    and actor Bob, that could have key=alice_and_bobs_childs_email_address.
 * -  Several modifiers can be applied to the tag name. This is done by
 *    appending a dash character ('-') and the modifier name in the order
 *    they appear in the list below -- e.g. foo-eng-sort, not foo-sort-eng.
 *    -  language -- a tag whose value is localized for a particular language
 *       is appended with the ISO 639-2/B 3-letter language code.
 *       For example: Author-ger=Michael, Author-eng=Mike
 *       The original/default language is in the unqualified "Author" tag.
 *       A demuxer should set a default if it sets any translated tag.
 *    -  sorting  -- a modified version of a tag that should be used for
 *       sorting will have '-sort' appended. E.g. artist="The Beatles",
 *       artist-sort="Beatles, The".
 *
 * -  Demuxers attempt to export metadata in a generic format, however tags
 *    with no generic equivalents are left as they are stored in the container.
 *    Follows a list of generic tag names:
 *
 @verbatim
 album        -- name of the set this work belongs to
 album_artist -- main creator of the set/album, if different from artist.
                 e.g. "Various Artists" for compilation albums.
 artist       -- main creator of the work
 comment      -- any additional description of the file.
 composer     -- who composed the work, if different from artist.
 copyright    -- name of copyright holder.
 creation_time-- date when the file was created, preferably in ISO 8601.
 date         -- date when the work was created, preferably in ISO 8601.
 disc         -- number of a subset, e.g. disc in a multi-disc collection.
 encoder      -- name/settings of the software/hardware that produced the file.
 encoded_by   -- person/group who created the file.
 filename     -- original name of the file.
 genre        -- <self-evident>.
 language     -- main language in which the work is performed, preferably
                 in ISO 639-2 format. Multiple languages can be specified by
                 separating them with commas.
 performer    -- artist who performed the work, if different from artist.
                 E.g for "Also sprach Zarathustra", artist would be "Richard
                 Strauss" and performer "London Philharmonic Orchestra".
 publisher    -- name of the label/publisher.
 service_name     -- name of the service in broadcasting (channel name).
 service_provider -- name of the service provider in broadcasting.
 title        -- name of the work.
 track        -- number of this work in the set, can be in form current/total.
 variant_bitrate -- the total bitrate of the bitrate variant that the current stream is part of
 @endverbatim
 *
 * Look in the examples section for an application example how to use the Metadata API.
 *
 * @}
 */

/* packet functions */


/**
 * Allocate and read the payload of a packet and initialize its
 * fields with default values.
 *
 * @param pkt packet
 * @param size desired payload size
 * @return >0 (read size) if OK, AVERROR_xxx otherwise
 */
int av_get_packet(AVIOContext *s, AVPacket *pkt, int size);


/**
 * Read data and append it to the current content of the AVPacket.
 * If pkt->size is 0 this is identical to av_get_packet.
 * Note that this uses av_grow_packet and thus involves a realloc
 * which is inefficient. Thus this function should only be used
 * when there is no reasonable way to know (an upper bound of)
 * the final size.
 *
 * @param pkt packet
 * @param size amount of data to read
 * @return >0 (read size) if OK, AVERROR_xxx otherwise, previous data
 *         will not be lost even if an error occurs.
 */
int av_append_packet(AVIOContext *s, AVPacket *pkt, int size);

/*************************************************/
/* fractional numbers for exact pts handling */

/**
 * The exact value of the fractional number is: 'val + num / den'.
 * num is assumed to be 0 <= num < den.
 */
typedef struct AVFrac {
    int64_t val, num, den;
} AVFrac;

/*************************************************/
/* input/output formats */

struct AVCodecTag;

/**
 * This structure contains the data a format has to probe a file.
 */
typedef struct AVProbeData {
    const char *filename;
    unsigned char *buf; /**< Buffer must have AVPROBE_PADDING_SIZE of extra allocated bytes filled with zero. */
    int buf_size;       /**< Size of buf except extra allocated bytes */
} AVProbeData;

#define AVPROBE_SCORE_MAX 100               ///< maximum score, half of that is used for file-extension-based detection
#define AVPROBE_PADDING_SIZE 32             ///< extra allocated bytes at the end of the probe buffer

/// Demuxer will use avio_open, no opened file should be provided by the caller.
#define AVFMT_NOFILE        0x0001
#define AVFMT_NEEDNUMBER    0x0002 /**< Needs '%d' in filename. */
#define AVFMT_SHOW_IDS      0x0008 /**< Show format stream IDs numbers. */
#define AVFMT_RAWPICTURE    0x0020 /**< Format wants AVPicture structure for
                                      raw picture data. */
#define AVFMT_GLOBALHEADER  0x0040 /**< Format wants global header. */
#define AVFMT_NOTIMESTAMPS  0x0080 /**< Format does not need / have any timestamps. */
#define AVFMT_GENERIC_INDEX 0x0100 /**< Use generic index building code. */
#define AVFMT_TS_DISCONT    0x0200 /**< Format allows timestamp discontinuities. Note, muxers always require valid (monotone) timestamps */
#define AVFMT_VARIABLE_FPS  0x0400 /**< Format allows variable fps. */
#define AVFMT_NODIMENSIONS  0x0800 /**< Format does not need width/height */
#define AVFMT_NOSTREAMS     0x1000 /**< Format does not require any streams */
#define AVFMT_NOBINSEARCH   0x2000 /**< Format does not allow to fallback to binary search via read_timestamp */
#define AVFMT_NOGENSEARCH   0x4000 /**< Format does not allow to fallback to generic search */
#define AVFMT_NO_BYTE_SEEK  0x8000 /**< Format does not allow seeking by bytes */
#define AVFMT_ALLOW_FLUSH  0x10000 /**< Format allows flushing. If not set, the muxer will not receive a NULL packet in the write_packet function. */
#if LIBAVFORMAT_VERSION_MAJOR <= 54
#define AVFMT_TS_NONSTRICT 0x8020000 //we try to be compatible to the ABIs of ffmpeg and major forks
#else
#define AVFMT_TS_NONSTRICT 0x20000
#endif
                                   /**< Format does not require strictly
                                        increasing timestamps, but they must
                                        still be monotonic */

#define AVFMT_SEEK_TO_PTS   0x4000000 /**< Seeking is based on PTS */

/**
 * @addtogroup lavf_encoding
 * @{
 */
typedef struct AVOutputFormat {
    const char *name;
    /**
     * Descriptive name for the format, meant to be more human-readable
     * than name. You should use the NULL_IF_CONFIG_SMALL() macro
     * to define it.
     */
    const char *long_name;
    const char *mime_type;
    const char *extensions; /**< comma-separated filename extensions */
    /* output support */
    enum CodecID audio_codec;    /**< default audio codec */
    enum CodecID video_codec;    /**< default video codec */
    enum CodecID subtitle_codec; /**< default subtitle codec */
    /**
     * can use flags: AVFMT_NOFILE, AVFMT_NEEDNUMBER, AVFMT_RAWPICTURE,
     * AVFMT_GLOBALHEADER, AVFMT_NOTIMESTAMPS, AVFMT_VARIABLE_FPS,
     * AVFMT_NODIMENSIONS, AVFMT_NOSTREAMS, AVFMT_ALLOW_FLUSH,
     * AVFMT_TS_NONSTRICT
     */
    int flags;

    /**
     * List of supported codec_id-codec_tag pairs, ordered by "better
     * choice first". The arrays are all terminated by CODEC_ID_NONE.
     */
    const struct AVCodecTag * const *codec_tag;


    const AVClass *priv_class; ///< AVClass for the private context

    /*****************************************************************
     * No fields below this line are part of the public API. They
     * may not be used outside of libavformat and can be changed and
     * removed at will.
     * New public fields should be added right above.
     *****************************************************************
     */
    struct AVOutputFormat *next;
    /**
     * size of private data so that it can be allocated in the wrapper
     */
    int priv_data_size;

    int (*write_header)(struct AVFormatContext *);
    /**
     * Write a packet. If AVFMT_ALLOW_FLUSH is set in flags,
     * pkt can be NULL in order to flush data buffered in the muxer.
     * When flushing, return 0 if there still is more data to flush,
     * or 1 if everything was flushed and there is no more buffered
     * data.
     */
    int (*write_packet)(struct AVFormatContext *, AVPacket *pkt);
    int (*write_trailer)(struct AVFormatContext *);
    /**
     * Currently only used to set pixel format if not YUV420P.
     */
    int (*interleave_packet)(struct AVFormatContext *, AVPacket *out,
                             AVPacket *in, int flush);
    /**
     * Test if the given codec can be stored in this container.
     *
     * @return 1 if the codec is supported, 0 if it is not.
     *         A negative number if unknown.
     */
    int (*query_codec)(enum CodecID id, int std_compliance);

    void (*get_output_timestamp)(struct AVFormatContext *s, int stream,
                                 int64_t *dts, int64_t *wall);
} AVOutputFormat;
/**
 * @}
 */

/**
 * @addtogroup lavf_decoding
 * @{
 */
typedef struct AVInputFormat {
    /**
     * A comma separated list of short names for the format. New names
     * may be appended with a minor bump.
     */
    const char *name;

    /**
     * Descriptive name for the format, meant to be more human-readable
     * than name. You should use the NULL_IF_CONFIG_SMALL() macro
     * to define it.
     */
    const char *long_name;

    /**
     * Can use flags: AVFMT_NOFILE, AVFMT_NEEDNUMBER, AVFMT_SHOW_IDS,
     * AVFMT_GENERIC_INDEX, AVFMT_TS_DISCONT, AVFMT_NOBINSEARCH,
     * AVFMT_NOGENSEARCH, AVFMT_NO_BYTE_SEEK, AVFMT_SEEK_TO_PTS.
     */
    int flags;

    /**
     * If extensions are defined, then no probe is done. You should
     * usually not use extension format guessing because it is not
     * reliable enough
     */
    const char *extensions;

    const struct AVCodecTag * const *codec_tag;

    const AVClass *priv_class; ///< AVClass for the private context

    /*****************************************************************
     * No fields below this line are part of the public API. They
     * may not be used outside of libavformat and can be changed and
     * removed at will.
     * New public fields should be added right above.
     *****************************************************************
     */
    struct AVInputFormat *next;

    /**
     * Raw demuxers store their codec ID here.
     */
    int raw_codec_id;

    /**
     * Size of private data so that it can be allocated in the wrapper.
     */
    int priv_data_size;

    /**
     * Tell if a given file has a chance of being parsed as this format.
     * The buffer provided is guaranteed to be AVPROBE_PADDING_SIZE bytes
     * big so you do not have to check for that unless you need more.
     */
    int (*read_probe)(AVProbeData *);

    /**
     * Read the format header and initialize the AVFormatContext
     * structure. Return 0 if OK. Only used in raw format right
     * now. 'avformat_new_stream' should be called to create new streams.
     */
    int (*read_header)(struct AVFormatContext *);

    /**
     * Read one packet and put it in 'pkt'. pts and flags are also
     * set. 'avformat_new_stream' can be called only if the flag
     * AVFMTCTX_NOHEADER is used and only in the calling thread (not in a
     * background thread).
     * @return 0 on success, < 0 on error.
     *         When returning an error, pkt must not have been allocated
     *         or must be freed before returning
     */
    int (*read_packet)(struct AVFormatContext *, AVPacket *pkt);

    /**
     * Close the stream. The AVFormatContext and AVStreams are not
     * freed by this function
     */
    int (*read_close)(struct AVFormatContext *);

    /**
     * Seek to a given timestamp relative to the frames in
     * stream component stream_index.
     * @param stream_index Must not be -1.
     * @param flags Selects which direction should be preferred if no exact
     *              match is available.
     * @return >= 0 on success (but not necessarily the new offset)
     */
    int (*read_seek)(struct AVFormatContext *,
                     int stream_index, int64_t timestamp, int flags);

    /**
     * Get the next timestamp in stream[stream_index].time_base units.
     * @return the timestamp or AV_NOPTS_VALUE if an error occurred
     */
    int64_t (*read_timestamp)(struct AVFormatContext *s, int stream_index,
                              int64_t *pos, int64_t pos_limit);

    /**
     * Start/resume playing - only meaningful if using a network-based format
     * (RTSP).
     */
    int (*read_play)(struct AVFormatContext *);

    /**
     * Pause playing - only meaningful if using a network-based format
     * (RTSP).
     */
    int (*read_pause)(struct AVFormatContext *);

    /**
     * Seek to timestamp ts.
     * Seeking will be done so that the point from which all active streams
     * can be presented successfully will be closest to ts and within min/max_ts.
     * Active streams are all streams that have AVStream.discard < AVDISCARD_ALL.
     */
    int (*read_seek2)(struct AVFormatContext *s, int stream_index, int64_t min_ts, int64_t ts, int64_t max_ts, int flags);
} AVInputFormat;
/**
 * @}
 */

enum AVStreamParseType {
    AVSTREAM_PARSE_NONE,
    AVSTREAM_PARSE_FULL,       /**< full parsing and repack */
    AVSTREAM_PARSE_HEADERS,    /**< Only parse headers, do not repack. */
    AVSTREAM_PARSE_TIMESTAMPS, /**< full parsing and interpolation of timestamps for frames not starting on a packet boundary */
    AVSTREAM_PARSE_FULL_ONCE,  /**< full parsing and repack of the first frame only, only implemented for H.264 currently */
    AVSTREAM_PARSE_FULL_RAW=MKTAG(0,'R','A','W'),       /**< full parsing and repack with timestamp and position generation by parser for raw
                                                             this assumes that each packet in the file contains no demuxer level headers and
                                                             just codec level data, otherwise position generaion would fail */
};

typedef struct AVIndexEntry {
    int64_t pos;
    int64_t timestamp;        /**<
                               * Timestamp in AVStream.time_base units, preferably the time from which on correctly decoded frames are available
                               * when seeking to this entry. That means preferable PTS on keyframe based formats.
                               * But demuxers can choose to store a different timestamp, if it is more convenient for the implementation or nothing better
                               * is known
                               */
#define AVINDEX_KEYFRAME 0x0001
    int flags:2;
    int size:30; //Yeah, trying to keep the size of this small to reduce memory requirements (it is 24 vs. 32 bytes due to possible 8-byte alignment).
    int min_distance;         /**< Minimum distance between this and the previous keyframe, used to avoid unneeded searching. */
} AVIndexEntry;

#define AV_DISPOSITION_DEFAULT   0x0001
#define AV_DISPOSITION_DUB       0x0002
#define AV_DISPOSITION_ORIGINAL  0x0004
#define AV_DISPOSITION_COMMENT   0x0008
#define AV_DISPOSITION_LYRICS    0x0010
#define AV_DISPOSITION_KARAOKE   0x0020

/**
 * Track should be used during playback by default.
 * Useful for subtitle track that should be displayed
 * even when user did not explicitly ask for subtitles.
 */
#define AV_DISPOSITION_FORCED    0x0040
#define AV_DISPOSITION_HEARING_IMPAIRED  0x0080  /**< stream for hearing impaired audiences */
#define AV_DISPOSITION_VISUAL_IMPAIRED   0x0100  /**< stream for visual impaired audiences */
#define AV_DISPOSITION_CLEAN_EFFECTS     0x0200  /**< stream without voice */
/**
 * The stream is stored in the file as an attached picture/"cover art" (e.g.
 * APIC frame in ID3v2). The single packet associated with it will be returned
 * among the first few packets read from the file unless seeking takes place.
 * It can also be accessed at any time in AVStream.attached_pic.
 */
#define AV_DISPOSITION_ATTACHED_PIC      0x0400

/**
 * Stream structure.
 * New fields can be added to the end with minor version bumps.
 * Removal, reordering and changes to existing fields require a major
 * version bump.
 * sizeof(AVStream) must not be used outside libav*.
 */
typedef struct AVStream {
    int index;    /**< stream index in AVFormatContext */
    /**
     * Format-specific stream ID.
     * decoding: set by libavformat
     * encoding: set by the user
     */
    int id;
    /**
     * Codec context associated with this stream. Allocated and freed by
     * libavformat.
     *
     * - decoding: The demuxer exports codec information stored in the headers
     *             here.
     * - encoding: The user sets codec information, the muxer writes it to the
     *             output. Mandatory fields as specified in AVCodecContext
     *             documentation must be set even if this AVCodecContext is
     *             not actually used for encoding.
     */
    AVCodecContext *codec;
#if FF_API_R_FRAME_RATE
    /**
     * Real base framerate of the stream.
     * This is the lowest framerate with which all timestamps can be
     * represented accurately (it is the least common multiple of all
     * framerates in the stream). Note, this value is just a guess!
     * For example, if the time base is 1/90000 and all frames have either
     * approximately 3600 or 1800 timer ticks, then r_frame_rate will be 50/1.
     */
    AVRational r_frame_rate;
#endif
    void *priv_data;

    /**
     * encoding: pts generation when outputting stream
     */
    struct AVFrac pts;

    /**
     * This is the fundamental unit of time (in seconds) in terms
     * of which frame timestamps are represented.
     *
     * decoding: set by libavformat
     * encoding: set by libavformat in av_write_header. The muxer may use the
     * user-provided value of @ref AVCodecContext.time_base "codec->time_base"
     * as a hint.
     */
    AVRational time_base;

    /**
     * Decoding: pts of the first frame of the stream in presentation order, in stream time base.
     * Only set this if you are absolutely 100% sure that the value you set
     * it to really is the pts of the first frame.
     * This may be undefined (AV_NOPTS_VALUE).
     * @note The ASF header does NOT contain a correct start_time the ASF
     * demuxer must NOT set this.
     */
    int64_t start_time;

    /**
     * Decoding: duration of the stream, in stream time base.
     * If a source file does not specify a duration, but does specify
     * a bitrate, this value will be estimated from bitrate and file size.
     */
    int64_t duration;

    int64_t nb_frames;                 ///< number of frames in this stream if known or 0

    int disposition; /**< AV_DISPOSITION_* bit field */

    enum AVDiscard discard; ///< Selects which packets can be discarded at will and do not need to be demuxed.

    /**
     * sample aspect ratio (0 if unknown)
     * - encoding: Set by user.
     * - decoding: Set by libavformat.
     */
    AVRational sample_aspect_ratio;

    AVDictionary *metadata;

    /**
     * Average framerate
     */
    AVRational avg_frame_rate;

    /**
     * For streams with AV_DISPOSITION_ATTACHED_PIC disposition, this packet
     * will contain the attached picture.
     *
     * decoding: set by libavformat, must not be modified by the caller.
     * encoding: unused
     */
    AVPacket attached_pic;

    /*****************************************************************
     * All fields below this line are not part of the public API. They
     * may not be used outside of libavformat and can be changed and
     * removed at will.
     * New public fields should be added right above.
     *****************************************************************
     */

    /**
     * Stream information used internally by av_find_stream_info()
     */
#define MAX_STD_TIMEBASES (60*12+6)
    struct {
#if FF_API_R_FRAME_RATE
        int64_t last_dts;
        int64_t duration_gcd;
        int duration_count;
<<<<<<< HEAD
        double duration_error[2][2][MAX_STD_TIMEBASES];
        int64_t codec_info_duration;
=======
        double duration_error[MAX_STD_TIMEBASES];
#endif
>>>>>>> 41f43202
        int nb_decoded_frames;
        int found_decoder;

        /**
         * Those are used for average framerate estimation.
         */
        int64_t fps_first_dts;
        int     fps_first_dts_idx;
        int64_t fps_last_dts;
        int     fps_last_dts_idx;

    } *info;

    int pts_wrap_bits; /**< number of bits in pts (used for wrapping control) */

    // Timestamp generation support:
    /**
     * Timestamp corresponding to the last dts sync point.
     *
     * Initialized when AVCodecParserContext.dts_sync_point >= 0 and
     * a DTS is received from the underlying container. Otherwise set to
     * AV_NOPTS_VALUE by default.
     */
    int64_t reference_dts;
    int64_t first_dts;
    int64_t cur_dts;
    int64_t last_IP_pts;
    int last_IP_duration;

    /**
     * Number of packets to buffer for codec probing
     */
#define MAX_PROBE_PACKETS 2500
    int probe_packets;

    /**
     * Number of frames that have been demuxed during av_find_stream_info()
     */
    int codec_info_nb_frames;

    /**
     * Stream Identifier
     * This is the MPEG-TS stream identifier +1
     * 0 means unknown
     */
    int stream_identifier;

    int64_t interleaver_chunk_size;
    int64_t interleaver_chunk_duration;

    /* av_read_frame() support */
    enum AVStreamParseType need_parsing;
    struct AVCodecParserContext *parser;

    /**
     * last packet in packet_buffer for this stream when muxing.
     */
    struct AVPacketList *last_in_packet_buffer;
    AVProbeData probe_data;
#define MAX_REORDER_DELAY 16
    int64_t pts_buffer[MAX_REORDER_DELAY+1];

    AVIndexEntry *index_entries; /**< Only used if the format does not
                                    support seeking natively. */
    int nb_index_entries;
    unsigned int index_entries_allocated_size;

    /**
     * flag to indicate that probing is requested
     * NOT PART OF PUBLIC API
     */
    int request_probe;
    /**
     * Indicates that everything up to the next keyframe
     * should be discarded.
     */
    int skip_to_keyframe;

    /**
     * Number of samples to skip at the start of the frame decoded from the next packet.
     */
    int skip_samples;
} AVStream;

#define AV_PROGRAM_RUNNING 1

/**
 * New fields can be added to the end with minor version bumps.
 * Removal, reordering and changes to existing fields require a major
 * version bump.
 * sizeof(AVProgram) must not be used outside libav*.
 */
typedef struct AVProgram {
    int            id;
    int            flags;
    enum AVDiscard discard;        ///< selects which program to discard and which to feed to the caller
    unsigned int   *stream_index;
    unsigned int   nb_stream_indexes;
    AVDictionary *metadata;

    int program_num;
    int pmt_pid;
    int pcr_pid;
} AVProgram;

#define AVFMTCTX_NOHEADER      0x0001 /**< signal that no header is present
                                         (streams are added dynamically) */

typedef struct AVChapter {
    int id;                 ///< unique ID to identify the chapter
    AVRational time_base;   ///< time base in which the start/end timestamps are specified
    int64_t start, end;     ///< chapter start/end time in time_base units
    AVDictionary *metadata;
} AVChapter;


/**
 * The duration of a video can be estimated through various ways, and this enum can be used
 * to know how the duration was estimated.
 */
enum AVDurationEstimationMethod {
    AVFMT_DURATION_FROM_PTS,    ///< Duration accurately estimated from PTSes
    AVFMT_DURATION_FROM_STREAM, ///< Duration estimated from a stream with a known duration
    AVFMT_DURATION_FROM_BITRATE ///< Duration estimated from bitrate (less accurate)
};

/**
 * Format I/O context.
 * New fields can be added to the end with minor version bumps.
 * Removal, reordering and changes to existing fields require a major
 * version bump.
 * sizeof(AVFormatContext) must not be used outside libav*, use
 * avformat_alloc_context() to create an AVFormatContext.
 */
typedef struct AVFormatContext {
    /**
     * A class for logging and AVOptions. Set by avformat_alloc_context().
     * Exports (de)muxer private options if they exist.
     */
    const AVClass *av_class;

    /**
     * Can only be iformat or oformat, not both at the same time.
     *
     * decoding: set by avformat_open_input().
     * encoding: set by the user.
     */
    struct AVInputFormat *iformat;
    struct AVOutputFormat *oformat;

    /**
     * Format private data. This is an AVOptions-enabled struct
     * if and only if iformat/oformat.priv_class is not NULL.
     */
    void *priv_data;

    /**
     * I/O context.
     *
     * decoding: either set by the user before avformat_open_input() (then
     * the user must close it manually) or set by avformat_open_input().
     * encoding: set by the user.
     *
     * Do NOT set this field if AVFMT_NOFILE flag is set in
     * iformat/oformat.flags. In such a case, the (de)muxer will handle
     * I/O in some other way and this field will be NULL.
     */
    AVIOContext *pb;

    /* stream info */
    int ctx_flags; /**< Format-specific flags, see AVFMTCTX_xx */

    /**
     * A list of all streams in the file. New streams are created with
     * avformat_new_stream().
     *
     * decoding: streams are created by libavformat in avformat_open_input().
     * If AVFMTCTX_NOHEADER is set in ctx_flags, then new streams may also
     * appear in av_read_frame().
     * encoding: streams are created by the user before avformat_write_header().
     */
    unsigned int nb_streams;
    AVStream **streams;

    char filename[1024]; /**< input or output filename */

    /**
     * Decoding: position of the first frame of the component, in
     * AV_TIME_BASE fractional seconds. NEVER set this value directly:
     * It is deduced from the AVStream values.
     */
    int64_t start_time;

    /**
     * Decoding: duration of the stream, in AV_TIME_BASE fractional
     * seconds. Only set this value if you know none of the individual stream
     * durations and also do not set any of them. This is deduced from the
     * AVStream values if not set.
     */
    int64_t duration;

    /**
     * Decoding: total stream bitrate in bit/s, 0 if not
     * available. Never set it directly if the file_size and the
     * duration are known as FFmpeg can compute it automatically.
     */
    int bit_rate;

    unsigned int packet_size;
    int max_delay;

    int flags;
#define AVFMT_FLAG_GENPTS       0x0001 ///< Generate missing pts even if it requires parsing future frames.
#define AVFMT_FLAG_IGNIDX       0x0002 ///< Ignore index.
#define AVFMT_FLAG_NONBLOCK     0x0004 ///< Do not block when reading packets from input.
#define AVFMT_FLAG_IGNDTS       0x0008 ///< Ignore DTS on frames that contain both DTS & PTS
#define AVFMT_FLAG_NOFILLIN     0x0010 ///< Do not infer any values from other values, just return what is stored in the container
#define AVFMT_FLAG_NOPARSE      0x0020 ///< Do not use AVParsers, you also must set AVFMT_FLAG_NOFILLIN as the fillin code works on frames and no parsing -> no frames. Also seeking to frames can not work if parsing to find frame boundaries has been disabled
#define AVFMT_FLAG_NOBUFFER     0x0040 ///< Do not buffer frames when possible
#define AVFMT_FLAG_CUSTOM_IO    0x0080 ///< The caller has supplied a custom AVIOContext, don't avio_close() it.
#define AVFMT_FLAG_DISCARD_CORRUPT  0x0100 ///< Discard frames marked corrupted
#define AVFMT_FLAG_MP4A_LATM    0x8000 ///< Enable RTP MP4A-LATM payload
#define AVFMT_FLAG_SORT_DTS    0x10000 ///< try to interleave outputted packets by dts (using this flag can slow demuxing down)
#define AVFMT_FLAG_PRIV_OPT    0x20000 ///< Enable use of private options by delaying codec open (this could be made default once all code is converted)
#define AVFMT_FLAG_KEEP_SIDE_DATA 0x40000 ///< Don't merge side data but keep it separate.

    /**
     * decoding: size of data to probe; encoding: unused.
     */
    unsigned int probesize;

    /**
     * decoding: maximum time (in AV_TIME_BASE units) during which the input should
     * be analyzed in avformat_find_stream_info().
     */
    int max_analyze_duration;

    const uint8_t *key;
    int keylen;

    unsigned int nb_programs;
    AVProgram **programs;

    /**
     * Forced video codec_id.
     * Demuxing: Set by user.
     */
    enum CodecID video_codec_id;

    /**
     * Forced audio codec_id.
     * Demuxing: Set by user.
     */
    enum CodecID audio_codec_id;

    /**
     * Forced subtitle codec_id.
     * Demuxing: Set by user.
     */
    enum CodecID subtitle_codec_id;

    /**
     * Maximum amount of memory in bytes to use for the index of each stream.
     * If the index exceeds this size, entries will be discarded as
     * needed to maintain a smaller size. This can lead to slower or less
     * accurate seeking (depends on demuxer).
     * Demuxers for which a full in-memory index is mandatory will ignore
     * this.
     * muxing  : unused
     * demuxing: set by user
     */
    unsigned int max_index_size;

    /**
     * Maximum amount of memory in bytes to use for buffering frames
     * obtained from realtime capture devices.
     */
    unsigned int max_picture_buffer;

    unsigned int nb_chapters;
    AVChapter **chapters;

    AVDictionary *metadata;

    /**
     * Start time of the stream in real world time, in microseconds
     * since the unix epoch (00:00 1st January 1970). That is, pts=0
     * in the stream was captured at this real world time.
     * - encoding: Set by user.
     * - decoding: Unused.
     */
    int64_t start_time_realtime;

    /**
     * decoding: number of frames used to probe fps
     */
    int fps_probe_size;

    /**
     * Error recognition; higher values will detect more errors but may
     * misdetect some more or less valid parts as errors.
     * - encoding: unused
     * - decoding: Set by user.
     */
    int error_recognition;

    /**
     * Custom interrupt callbacks for the I/O layer.
     *
     * decoding: set by the user before avformat_open_input().
     * encoding: set by the user before avformat_write_header()
     * (mainly useful for AVFMT_NOFILE formats). The callback
     * should also be passed to avio_open2() if it's used to
     * open the file.
     */
    AVIOInterruptCB interrupt_callback;

    /**
     * Flags to enable debugging.
     */
    int debug;
#define FF_FDEBUG_TS        0x0001

    /**
     * Transport stream id.
     * This will be moved into demuxer private options. Thus no API/ABI compatibility
     */
    int ts_id;

    /**
     * Audio preload in microseconds.
     * Note, not all formats support this and unpredictable things may happen if it is used when not supported.
     * - encoding: Set by user via AVOptions (NO direct access)
     * - decoding: unused
     */
    int audio_preload;

    /**
     * Max chunk time in microseconds.
     * Note, not all formats support this and unpredictable things may happen if it is used when not supported.
     * - encoding: Set by user via AVOptions (NO direct access)
     * - decoding: unused
     */
    int max_chunk_duration;

    /**
     * Max chunk size in bytes
     * Note, not all formats support this and unpredictable things may happen if it is used when not supported.
     * - encoding: Set by user via AVOptions (NO direct access)
     * - decoding: unused
     */
    int max_chunk_size;

    /*****************************************************************
     * All fields below this line are not part of the public API. They
     * may not be used outside of libavformat and can be changed and
     * removed at will.
     * New public fields should be added right above.
     *****************************************************************
     */

    /**
     * This buffer is only needed when packets were already buffered but
     * not decoded, for example to get the codec parameters in MPEG
     * streams.
     */
    struct AVPacketList *packet_buffer;
    struct AVPacketList *packet_buffer_end;

    /* av_seek_frame() support */
    int64_t data_offset; /**< offset of the first packet */

    /**
     * Raw packets from the demuxer, prior to parsing and decoding.
     * This buffer is used for buffering packets until the codec can
     * be identified, as parsing cannot be done without knowing the
     * codec.
     */
    struct AVPacketList *raw_packet_buffer;
    struct AVPacketList *raw_packet_buffer_end;
    /**
     * Packets split by the parser get queued here.
     */
    struct AVPacketList *parse_queue;
    struct AVPacketList *parse_queue_end;
    /**
     * Remaining size available for raw_packet_buffer, in bytes.
     */
#define RAW_PACKET_BUFFER_SIZE 2500000
    int raw_packet_buffer_remaining_size;

    int avio_flags;

    /**
     * The duration field can be estimated through various ways, and this field can be used
     * to know how the duration was estimated.
     */
    enum AVDurationEstimationMethod duration_estimation_method;
} AVFormatContext;

/**
 * Returns the method used to set ctx->duration.
 *
 * @return AVFMT_DURATION_FROM_PTS, AVFMT_DURATION_FROM_STREAM, or AVFMT_DURATION_FROM_BITRATE.
 */
enum AVDurationEstimationMethod av_fmt_ctx_get_duration_estimation_method(const AVFormatContext* ctx);

typedef struct AVPacketList {
    AVPacket pkt;
    struct AVPacketList *next;
} AVPacketList;


/**
 * @defgroup lavf_core Core functions
 * @ingroup libavf
 *
 * Functions for querying libavformat capabilities, allocating core structures,
 * etc.
 * @{
 */

/**
 * Return the LIBAVFORMAT_VERSION_INT constant.
 */
unsigned avformat_version(void);

/**
 * Return the libavformat build-time configuration.
 */
const char *avformat_configuration(void);

/**
 * Return the libavformat license.
 */
const char *avformat_license(void);

/**
 * Initialize libavformat and register all the muxers, demuxers and
 * protocols. If you do not call this function, then you can select
 * exactly which formats you want to support.
 *
 * @see av_register_input_format()
 * @see av_register_output_format()
 * @see av_register_protocol()
 */
void av_register_all(void);

void av_register_input_format(AVInputFormat *format);
void av_register_output_format(AVOutputFormat *format);

/**
 * Do global initialization of network components. This is optional,
 * but recommended, since it avoids the overhead of implicitly
 * doing the setup for each session.
 *
 * Calling this function will become mandatory if using network
 * protocols at some major version bump.
 */
int avformat_network_init(void);

/**
 * Undo the initialization done by avformat_network_init.
 */
int avformat_network_deinit(void);

/**
 * If f is NULL, returns the first registered input format,
 * if f is non-NULL, returns the next registered input format after f
 * or NULL if f is the last one.
 */
AVInputFormat  *av_iformat_next(AVInputFormat  *f);

/**
 * If f is NULL, returns the first registered output format,
 * if f is non-NULL, returns the next registered output format after f
 * or NULL if f is the last one.
 */
AVOutputFormat *av_oformat_next(AVOutputFormat *f);

/**
 * Allocate an AVFormatContext.
 * avformat_free_context() can be used to free the context and everything
 * allocated by the framework within it.
 */
AVFormatContext *avformat_alloc_context(void);

/**
 * Free an AVFormatContext and all its streams.
 * @param s context to free
 */
void avformat_free_context(AVFormatContext *s);

/**
 * Get the AVClass for AVFormatContext. It can be used in combination with
 * AV_OPT_SEARCH_FAKE_OBJ for examining options.
 *
 * @see av_opt_find().
 */
const AVClass *avformat_get_class(void);

/**
 * Add a new stream to a media file.
 *
 * When demuxing, it is called by the demuxer in read_header(). If the
 * flag AVFMTCTX_NOHEADER is set in s.ctx_flags, then it may also
 * be called in read_packet().
 *
 * When muxing, should be called by the user before avformat_write_header().
 *
 * @param c If non-NULL, the AVCodecContext corresponding to the new stream
 * will be initialized to use this codec. This is needed for e.g. codec-specific
 * defaults to be set, so codec should be provided if it is known.
 *
 * @return newly created stream or NULL on error.
 */
AVStream *avformat_new_stream(AVFormatContext *s, AVCodec *c);

AVProgram *av_new_program(AVFormatContext *s, int id);

/**
 * @}
 */


#if FF_API_PKT_DUMP
attribute_deprecated void av_pkt_dump(FILE *f, AVPacket *pkt, int dump_payload);
attribute_deprecated void av_pkt_dump_log(void *avcl, int level, AVPacket *pkt,
                                          int dump_payload);
#endif

#if FF_API_ALLOC_OUTPUT_CONTEXT
/**
 * @deprecated deprecated in favor of avformat_alloc_output_context2()
 */
attribute_deprecated
AVFormatContext *avformat_alloc_output_context(const char *format,
                                               AVOutputFormat *oformat,
                                               const char *filename);
#endif

/**
 * Allocate an AVFormatContext for an output format.
 * avformat_free_context() can be used to free the context and
 * everything allocated by the framework within it.
 *
 * @param *ctx is set to the created format context, or to NULL in
 * case of failure
 * @param oformat format to use for allocating the context, if NULL
 * format_name and filename are used instead
 * @param format_name the name of output format to use for allocating the
 * context, if NULL filename is used instead
 * @param filename the name of the filename to use for allocating the
 * context, may be NULL
 * @return >= 0 in case of success, a negative AVERROR code in case of
 * failure
 */
int avformat_alloc_output_context2(AVFormatContext **ctx, AVOutputFormat *oformat,
                                   const char *format_name, const char *filename);

/**
 * @addtogroup lavf_decoding
 * @{
 */

/**
 * Find AVInputFormat based on the short name of the input format.
 */
AVInputFormat *av_find_input_format(const char *short_name);

/**
 * Guess the file format.
 *
 * @param is_opened Whether the file is already opened; determines whether
 *                  demuxers with or without AVFMT_NOFILE are probed.
 */
AVInputFormat *av_probe_input_format(AVProbeData *pd, int is_opened);

/**
 * Guess the file format.
 *
 * @param is_opened Whether the file is already opened; determines whether
 *                  demuxers with or without AVFMT_NOFILE are probed.
 * @param score_max A probe score larger that this is required to accept a
 *                  detection, the variable is set to the actual detection
 *                  score afterwards.
 *                  If the score is <= AVPROBE_SCORE_MAX / 4 it is recommended
 *                  to retry with a larger probe buffer.
 */
AVInputFormat *av_probe_input_format2(AVProbeData *pd, int is_opened, int *score_max);

/**
 * Guess the file format.
 *
 * @param is_opened Whether the file is already opened; determines whether
 *                  demuxers with or without AVFMT_NOFILE are probed.
 * @param score_ret The score of the best detection.
 */
AVInputFormat *av_probe_input_format3(AVProbeData *pd, int is_opened, int *score_ret);

/**
 * Probe a bytestream to determine the input format. Each time a probe returns
 * with a score that is too low, the probe buffer size is increased and another
 * attempt is made. When the maximum probe size is reached, the input format
 * with the highest score is returned.
 *
 * @param pb the bytestream to probe
 * @param fmt the input format is put here
 * @param filename the filename of the stream
 * @param logctx the log context
 * @param offset the offset within the bytestream to probe from
 * @param max_probe_size the maximum probe buffer size (zero for default)
 * @return 0 in case of success, a negative value corresponding to an
 * AVERROR code otherwise
 */
int av_probe_input_buffer(AVIOContext *pb, AVInputFormat **fmt,
                          const char *filename, void *logctx,
                          unsigned int offset, unsigned int max_probe_size);

/**
 * Open an input stream and read the header. The codecs are not opened.
 * The stream must be closed with av_close_input_file().
 *
 * @param ps Pointer to user-supplied AVFormatContext (allocated by avformat_alloc_context).
 *           May be a pointer to NULL, in which case an AVFormatContext is allocated by this
 *           function and written into ps.
 *           Note that a user-supplied AVFormatContext will be freed on failure.
 * @param filename Name of the stream to open.
 * @param fmt If non-NULL, this parameter forces a specific input format.
 *            Otherwise the format is autodetected.
 * @param options  A dictionary filled with AVFormatContext and demuxer-private options.
 *                 On return this parameter will be destroyed and replaced with a dict containing
 *                 options that were not found. May be NULL.
 *
 * @return 0 on success, a negative AVERROR on failure.
 *
 * @note If you want to use custom IO, preallocate the format context and set its pb field.
 */
int avformat_open_input(AVFormatContext **ps, const char *filename, AVInputFormat *fmt, AVDictionary **options);

attribute_deprecated
int av_demuxer_open(AVFormatContext *ic);

#if FF_API_FORMAT_PARAMETERS
/**
 * Read packets of a media file to get stream information. This
 * is useful for file formats with no headers such as MPEG. This
 * function also computes the real framerate in case of MPEG-2 repeat
 * frame mode.
 * The logical file position is not changed by this function;
 * examined packets may be buffered for later processing.
 *
 * @param ic media file handle
 * @return >=0 if OK, AVERROR_xxx on error
 * @todo Let the user decide somehow what information is needed so that
 *       we do not waste time getting stuff the user does not need.
 *
 * @deprecated use avformat_find_stream_info.
 */
attribute_deprecated
int av_find_stream_info(AVFormatContext *ic);
#endif

/**
 * Read packets of a media file to get stream information. This
 * is useful for file formats with no headers such as MPEG. This
 * function also computes the real framerate in case of MPEG-2 repeat
 * frame mode.
 * The logical file position is not changed by this function;
 * examined packets may be buffered for later processing.
 *
 * @param ic media file handle
 * @param options  If non-NULL, an ic.nb_streams long array of pointers to
 *                 dictionaries, where i-th member contains options for
 *                 codec corresponding to i-th stream.
 *                 On return each dictionary will be filled with options that were not found.
 * @return >=0 if OK, AVERROR_xxx on error
 *
 * @note this function isn't guaranteed to open all the codecs, so
 *       options being non-empty at return is a perfectly normal behavior.
 *
 * @todo Let the user decide somehow what information is needed so that
 *       we do not waste time getting stuff the user does not need.
 */
int avformat_find_stream_info(AVFormatContext *ic, AVDictionary **options);

/**
 * Find the programs which belong to a given stream.
 *
 * @param ic    media file handle
 * @param last  the last found program, the search will start after this
 *              program, or from the beginning if it is NULL
 * @param s     stream index
 * @return the next program which belongs to s, NULL if no program is found or
 *         the last program is not among the programs of ic.
 */
AVProgram *av_find_program_from_stream(AVFormatContext *ic, AVProgram *last, int s);

/**
 * Find the "best" stream in the file.
 * The best stream is determined according to various heuristics as the most
 * likely to be what the user expects.
 * If the decoder parameter is non-NULL, av_find_best_stream will find the
 * default decoder for the stream's codec; streams for which no decoder can
 * be found are ignored.
 *
 * @param ic                media file handle
 * @param type              stream type: video, audio, subtitles, etc.
 * @param wanted_stream_nb  user-requested stream number,
 *                          or -1 for automatic selection
 * @param related_stream    try to find a stream related (eg. in the same
 *                          program) to this one, or -1 if none
 * @param decoder_ret       if non-NULL, returns the decoder for the
 *                          selected stream
 * @param flags             flags; none are currently defined
 * @return  the non-negative stream number in case of success,
 *          AVERROR_STREAM_NOT_FOUND if no stream with the requested type
 *          could be found,
 *          AVERROR_DECODER_NOT_FOUND if streams were found but no decoder
 * @note  If av_find_best_stream returns successfully and decoder_ret is not
 *        NULL, then *decoder_ret is guaranteed to be set to a valid AVCodec.
 */
int av_find_best_stream(AVFormatContext *ic,
                        enum AVMediaType type,
                        int wanted_stream_nb,
                        int related_stream,
                        AVCodec **decoder_ret,
                        int flags);

#if FF_API_READ_PACKET
/**
 * @deprecated use AVFMT_FLAG_NOFILLIN | AVFMT_FLAG_NOPARSE to read raw
 * unprocessed packets
 *
 * Read a transport packet from a media file.
 *
 * This function is obsolete and should never be used.
 * Use av_read_frame() instead.
 *
 * @param s media file handle
 * @param pkt is filled
 * @return 0 if OK, AVERROR_xxx on error
 */
attribute_deprecated
int av_read_packet(AVFormatContext *s, AVPacket *pkt);
#endif

/**
 * Return the next frame of a stream.
 * This function returns what is stored in the file, and does not validate
 * that what is there are valid frames for the decoder. It will split what is
 * stored in the file into frames and return one for each call. It will not
 * omit invalid data between valid frames so as to give the decoder the maximum
 * information possible for decoding.
 *
 * The returned packet is valid
 * until the next av_read_frame() or until av_close_input_file() and
 * must be freed with av_free_packet. For video, the packet contains
 * exactly one frame. For audio, it contains an integer number of
 * frames if each frame has a known fixed size (e.g. PCM or ADPCM
 * data). If the audio frames have a variable size (e.g. MPEG audio),
 * then it contains one frame.
 *
 * pkt->pts, pkt->dts and pkt->duration are always set to correct
 * values in AVStream.time_base units (and guessed if the format cannot
 * provide them). pkt->pts can be AV_NOPTS_VALUE if the video format
 * has B-frames, so it is better to rely on pkt->dts if you do not
 * decompress the payload.
 *
 * @return 0 if OK, < 0 on error or end of file
 */
int av_read_frame(AVFormatContext *s, AVPacket *pkt);

/**
 * Seek to the keyframe at timestamp.
 * 'timestamp' in 'stream_index'.
 * @param stream_index If stream_index is (-1), a default
 * stream is selected, and timestamp is automatically converted
 * from AV_TIME_BASE units to the stream specific time_base.
 * @param timestamp Timestamp in AVStream.time_base units
 *        or, if no stream is specified, in AV_TIME_BASE units.
 * @param flags flags which select direction and seeking mode
 * @return >= 0 on success
 */
int av_seek_frame(AVFormatContext *s, int stream_index, int64_t timestamp,
                  int flags);

/**
 * Seek to timestamp ts.
 * Seeking will be done so that the point from which all active streams
 * can be presented successfully will be closest to ts and within min/max_ts.
 * Active streams are all streams that have AVStream.discard < AVDISCARD_ALL.
 *
 * If flags contain AVSEEK_FLAG_BYTE, then all timestamps are in bytes and
 * are the file position (this may not be supported by all demuxers).
 * If flags contain AVSEEK_FLAG_FRAME, then all timestamps are in frames
 * in the stream with stream_index (this may not be supported by all demuxers).
 * Otherwise all timestamps are in units of the stream selected by stream_index
 * or if stream_index is -1, in AV_TIME_BASE units.
 * If flags contain AVSEEK_FLAG_ANY, then non-keyframes are treated as
 * keyframes (this may not be supported by all demuxers).
 *
 * @param stream_index index of the stream which is used as time base reference
 * @param min_ts smallest acceptable timestamp
 * @param ts target timestamp
 * @param max_ts largest acceptable timestamp
 * @param flags flags
 * @return >=0 on success, error code otherwise
 *
 * @note This is part of the new seek API which is still under construction.
 *       Thus do not use this yet. It may change at any time, do not expect
 *       ABI compatibility yet!
 */
int avformat_seek_file(AVFormatContext *s, int stream_index, int64_t min_ts, int64_t ts, int64_t max_ts, int flags);

/**
 * Start playing a network-based stream (e.g. RTSP stream) at the
 * current position.
 */
int av_read_play(AVFormatContext *s);

/**
 * Pause a network-based stream (e.g. RTSP stream).
 *
 * Use av_read_play() to resume it.
 */
int av_read_pause(AVFormatContext *s);

#if FF_API_CLOSE_INPUT_FILE
/**
 * @deprecated use avformat_close_input()
 * Close a media file (but not its codecs).
 *
 * @param s media file handle
 */
attribute_deprecated
void av_close_input_file(AVFormatContext *s);
#endif

/**
 * Close an opened input AVFormatContext. Free it and all its contents
 * and set *s to NULL.
 */
void avformat_close_input(AVFormatContext **s);
/**
 * @}
 */

#if FF_API_NEW_STREAM
/**
 * Add a new stream to a media file.
 *
 * Can only be called in the read_header() function. If the flag
 * AVFMTCTX_NOHEADER is in the format context, then new streams
 * can be added in read_packet too.
 *
 * @param s media file handle
 * @param id file-format-dependent stream ID
 */
attribute_deprecated
AVStream *av_new_stream(AVFormatContext *s, int id);
#endif

#if FF_API_SET_PTS_INFO
/**
 * @deprecated this function is not supposed to be called outside of lavf
 */
attribute_deprecated
void av_set_pts_info(AVStream *s, int pts_wrap_bits,
                     unsigned int pts_num, unsigned int pts_den);
#endif

#define AVSEEK_FLAG_BACKWARD 1 ///< seek backward
#define AVSEEK_FLAG_BYTE     2 ///< seeking based on position in bytes
#define AVSEEK_FLAG_ANY      4 ///< seek to any frame, even non-keyframes
#define AVSEEK_FLAG_FRAME    8 ///< seeking based on frame number

/**
 * @addtogroup lavf_encoding
 * @{
 */
/**
 * Allocate the stream private data and write the stream header to
 * an output media file.
 *
 * @param s Media file handle, must be allocated with avformat_alloc_context().
 *          Its oformat field must be set to the desired output format;
 *          Its pb field must be set to an already openened AVIOContext.
 * @param options  An AVDictionary filled with AVFormatContext and muxer-private options.
 *                 On return this parameter will be destroyed and replaced with a dict containing
 *                 options that were not found. May be NULL.
 *
 * @return 0 on success, negative AVERROR on failure.
 *
 * @see av_opt_find, av_dict_set, avio_open, av_oformat_next.
 */
int avformat_write_header(AVFormatContext *s, AVDictionary **options);

/**
 * Write a packet to an output media file.
 *
 * The packet shall contain one audio or video frame.
 * The packet must be correctly interleaved according to the container
 * specification, if not then av_interleaved_write_frame must be used.
 *
 * @param s media file handle
 * @param pkt The packet, which contains the stream_index, buf/buf_size,
 *            dts/pts, ...
 *            This can be NULL (at any time, not just at the end), in
 *            order to immediately flush data buffered within the muxer,
 *            for muxers that buffer up data internally before writing it
 *            to the output.
 * @return < 0 on error, = 0 if OK, 1 if flushed and there is no more data to flush
 */
int av_write_frame(AVFormatContext *s, AVPacket *pkt);

/**
 * Write a packet to an output media file ensuring correct interleaving.
 *
 * The packet must contain one audio or video frame.
 * If the packets are already correctly interleaved, the application should
 * call av_write_frame() instead as it is slightly faster. It is also important
 * to keep in mind that completely non-interleaved input will need huge amounts
 * of memory to interleave with this, so it is preferable to interleave at the
 * demuxer level.
 *
 * @param s media file handle
 * @param pkt The packet containing the data to be written. Libavformat takes
 * ownership of the data and will free it when it sees fit using the packet's
 * This can be NULL (at any time, not just at the end), to flush the
 * interleaving queues.
 * @ref AVPacket.destruct "destruct" field. The caller must not access the data
 * after this function returns, as it may already be freed.
 * Packet's @ref AVPacket.stream_index "stream_index" field must be set to the
 * index of the corresponding stream in @ref AVFormatContext.streams
 * "s.streams".
 * It is very strongly recommended that timing information (@ref AVPacket.pts
 * "pts", @ref AVPacket.dts "dts" @ref AVPacket.duration "duration") is set to
 * correct values.
 *
 * @return 0 on success, a negative AVERROR on error.
 */
int av_interleaved_write_frame(AVFormatContext *s, AVPacket *pkt);

#if FF_API_INTERLEAVE_PACKET
/**
 * @deprecated this function was never meant to be called by the user
 * programs.
 */
attribute_deprecated
int av_interleave_packet_per_dts(AVFormatContext *s, AVPacket *out,
                                 AVPacket *pkt, int flush);
#endif

/**
 * Write the stream trailer to an output media file and free the
 * file private data.
 *
 * May only be called after a successful call to av_write_header.
 *
 * @param s media file handle
 * @return 0 if OK, AVERROR_xxx on error
 */
int av_write_trailer(AVFormatContext *s);

/**
 * Return the output format in the list of registered output formats
 * which best matches the provided parameters, or return NULL if
 * there is no match.
 *
 * @param short_name if non-NULL checks if short_name matches with the
 * names of the registered formats
 * @param filename if non-NULL checks if filename terminates with the
 * extensions of the registered formats
 * @param mime_type if non-NULL checks if mime_type matches with the
 * MIME type of the registered formats
 */
AVOutputFormat *av_guess_format(const char *short_name,
                                const char *filename,
                                const char *mime_type);

/**
 * Guess the codec ID based upon muxer and filename.
 */
enum CodecID av_guess_codec(AVOutputFormat *fmt, const char *short_name,
                            const char *filename, const char *mime_type,
                            enum AVMediaType type);

/**
 * Get timing information for the data currently output.
 * The exact meaning of "currently output" depends on the format.
 * It is mostly relevant for devices that have an internal buffer and/or
 * work in real time.
 * @param s          media file handle
 * @param stream     stream in the media file
 * @param dts[out]   DTS of the last packet output for the stream, in stream
 *                   time_base units
 * @param wall[out]  absolute time when that packet whas output,
 *                   in microsecond
 * @return  0 if OK, AVERROR(ENOSYS) if the format does not support it
 * Note: some formats or devices may not allow to measure dts and wall
 * atomically.
 */
int av_get_output_timestamp(struct AVFormatContext *s, int stream,
                            int64_t *dts, int64_t *wall);


/**
 * @}
 */


/**
 * @defgroup lavf_misc Utility functions
 * @ingroup libavf
 * @{
 *
 * Miscellaneous utility functions related to both muxing and demuxing
 * (or neither).
 */

/**
 * Send a nice hexadecimal dump of a buffer to the specified file stream.
 *
 * @param f The file stream pointer where the dump should be sent to.
 * @param buf buffer
 * @param size buffer size
 *
 * @see av_hex_dump_log, av_pkt_dump2, av_pkt_dump_log2
 */
void av_hex_dump(FILE *f, uint8_t *buf, int size);

/**
 * Send a nice hexadecimal dump of a buffer to the log.
 *
 * @param avcl A pointer to an arbitrary struct of which the first field is a
 * pointer to an AVClass struct.
 * @param level The importance level of the message, lower values signifying
 * higher importance.
 * @param buf buffer
 * @param size buffer size
 *
 * @see av_hex_dump, av_pkt_dump2, av_pkt_dump_log2
 */
void av_hex_dump_log(void *avcl, int level, uint8_t *buf, int size);

/**
 * Send a nice dump of a packet to the specified file stream.
 *
 * @param f The file stream pointer where the dump should be sent to.
 * @param pkt packet to dump
 * @param dump_payload True if the payload must be displayed, too.
 * @param st AVStream that the packet belongs to
 */
void av_pkt_dump2(FILE *f, AVPacket *pkt, int dump_payload, AVStream *st);


/**
 * Send a nice dump of a packet to the log.
 *
 * @param avcl A pointer to an arbitrary struct of which the first field is a
 * pointer to an AVClass struct.
 * @param level The importance level of the message, lower values signifying
 * higher importance.
 * @param pkt packet to dump
 * @param dump_payload True if the payload must be displayed, too.
 * @param st AVStream that the packet belongs to
 */
void av_pkt_dump_log2(void *avcl, int level, AVPacket *pkt, int dump_payload,
                      AVStream *st);

/**
 * Get the CodecID for the given codec tag tag.
 * If no codec id is found returns CODEC_ID_NONE.
 *
 * @param tags list of supported codec_id-codec_tag pairs, as stored
 * in AVInputFormat.codec_tag and AVOutputFormat.codec_tag
 */
enum CodecID av_codec_get_id(const struct AVCodecTag * const *tags, unsigned int tag);

/**
 * Get the codec tag for the given codec id id.
 * If no codec tag is found returns 0.
 *
 * @param tags list of supported codec_id-codec_tag pairs, as stored
 * in AVInputFormat.codec_tag and AVOutputFormat.codec_tag
 */
unsigned int av_codec_get_tag(const struct AVCodecTag * const *tags, enum CodecID id);

int av_find_default_stream_index(AVFormatContext *s);

/**
 * Get the index for a specific timestamp.
 * @param flags if AVSEEK_FLAG_BACKWARD then the returned index will correspond
 *                 to the timestamp which is <= the requested one, if backward
 *                 is 0, then it will be >=
 *              if AVSEEK_FLAG_ANY seek to any frame, only keyframes otherwise
 * @return < 0 if no such timestamp could be found
 */
int av_index_search_timestamp(AVStream *st, int64_t timestamp, int flags);

/**
 * Add an index entry into a sorted list. Update the entry if the list
 * already contains it.
 *
 * @param timestamp timestamp in the time base of the given stream
 */
int av_add_index_entry(AVStream *st, int64_t pos, int64_t timestamp,
                       int size, int distance, int flags);


/**
 * Split a URL string into components.
 *
 * The pointers to buffers for storing individual components may be null,
 * in order to ignore that component. Buffers for components not found are
 * set to empty strings. If the port is not found, it is set to a negative
 * value.
 *
 * @param proto the buffer for the protocol
 * @param proto_size the size of the proto buffer
 * @param authorization the buffer for the authorization
 * @param authorization_size the size of the authorization buffer
 * @param hostname the buffer for the host name
 * @param hostname_size the size of the hostname buffer
 * @param port_ptr a pointer to store the port number in
 * @param path the buffer for the path
 * @param path_size the size of the path buffer
 * @param url the URL to split
 */
void av_url_split(char *proto,         int proto_size,
                  char *authorization, int authorization_size,
                  char *hostname,      int hostname_size,
                  int *port_ptr,
                  char *path,          int path_size,
                  const char *url);


void av_dump_format(AVFormatContext *ic,
                    int index,
                    const char *url,
                    int is_output);

/**
 * Return in 'buf' the path with '%d' replaced by a number.
 *
 * Also handles the '%0nd' format where 'n' is the total number
 * of digits and '%%'.
 *
 * @param buf destination buffer
 * @param buf_size destination buffer size
 * @param path numbered sequence string
 * @param number frame number
 * @return 0 if OK, -1 on format error
 */
int av_get_frame_filename(char *buf, int buf_size,
                          const char *path, int number);

/**
 * Check whether filename actually is a numbered sequence generator.
 *
 * @param filename possible numbered sequence string
 * @return 1 if a valid numbered sequence string, 0 otherwise
 */
int av_filename_number_test(const char *filename);

/**
 * Generate an SDP for an RTP session.
 *
 * @param ac array of AVFormatContexts describing the RTP streams. If the
 *           array is composed by only one context, such context can contain
 *           multiple AVStreams (one AVStream per RTP stream). Otherwise,
 *           all the contexts in the array (an AVCodecContext per RTP stream)
 *           must contain only one AVStream.
 * @param n_files number of AVCodecContexts contained in ac
 * @param buf buffer where the SDP will be stored (must be allocated by
 *            the caller)
 * @param size the size of the buffer
 * @return 0 if OK, AVERROR_xxx on error
 */
int av_sdp_create(AVFormatContext *ac[], int n_files, char *buf, int size);

/**
 * Return a positive value if the given filename has one of the given
 * extensions, 0 otherwise.
 *
 * @param extensions a comma-separated list of filename extensions
 */
int av_match_ext(const char *filename, const char *extensions);

/**
 * Test if the given container can store a codec.
 *
 * @param std_compliance standards compliance level, one of FF_COMPLIANCE_*
 *
 * @return 1 if codec with ID codec_id can be stored in ofmt, 0 if it cannot.
 *         A negative number if this information is not available.
 */
int avformat_query_codec(AVOutputFormat *ofmt, enum CodecID codec_id, int std_compliance);

/**
 * @defgroup riff_fourcc RIFF FourCCs
 * @{
 * Get the tables mapping RIFF FourCCs to libavcodec CodecIDs. The tables are
 * meant to be passed to av_codec_get_id()/av_codec_get_tag() as in the
 * following code:
 * @code
 * uint32_t tag = MKTAG('H', '2', '6', '4');
 * const struct AVCodecTag *table[] = { avformat_get_riff_video_tags(), 0 };
 * enum CodecID id = av_codec_get_id(table, tag);
 * @endcode
 */
/**
 * @return the table mapping RIFF FourCCs for video to libavcodec CodecID.
 */
const struct AVCodecTag *avformat_get_riff_video_tags(void);
/**
 * @return the table mapping RIFF FourCCs for audio to CodecID.
 */
const struct AVCodecTag *avformat_get_riff_audio_tags(void);

/**
 * @}
 */

/**
 * Guess the sample aspect ratio of a frame, based on both the stream and the
 * frame aspect ratio.
 *
 * Since the frame aspect ratio is set by the codec but the stream aspect ratio
 * is set by the demuxer, these two may not be equal. This function tries to
 * return the value that you should use if you would like to display the frame.
 *
 * Basic logic is to use the stream aspect ratio if it is set to something sane
 * otherwise use the frame aspect ratio. This way a container setting, which is
 * usually easy to modify can override the coded value in the frames.
 *
 * @param format the format context which the stream is part of
 * @param stream the stream which the frame is part of
 * @param frame the frame with the aspect ratio to be determined
 * @return the guessed (valid) sample_aspect_ratio, 0/1 if no idea
 */
AVRational av_guess_sample_aspect_ratio(AVFormatContext *format, AVStream *stream, AVFrame *frame);

/**
 * Check if the stream st contained in s is matched by the stream specifier
 * spec.
 *
 * See the "stream specifiers" chapter in the documentation for the syntax
 * of spec.
 *
 * @return  >0 if st is matched by spec;
 *          0  if st is not matched by spec;
 *          AVERROR code if spec is invalid
 *
 * @note  A stream specifier can match several streams in the format.
 */
int avformat_match_stream_specifier(AVFormatContext *s, AVStream *st,
                                    const char *spec);

/**
 * @}
 */

#endif /* AVFORMAT_AVFORMAT_H */<|MERGE_RESOLUTION|>--- conflicted
+++ resolved
@@ -736,17 +736,11 @@
      */
 #define MAX_STD_TIMEBASES (60*12+6)
     struct {
-#if FF_API_R_FRAME_RATE
         int64_t last_dts;
         int64_t duration_gcd;
         int duration_count;
-<<<<<<< HEAD
         double duration_error[2][2][MAX_STD_TIMEBASES];
         int64_t codec_info_duration;
-=======
-        double duration_error[MAX_STD_TIMEBASES];
-#endif
->>>>>>> 41f43202
         int nb_decoded_frames;
         int found_decoder;
 
