/*
 * copyright (c) 2001 Fabrice Bellard
 *
 * This file is part of FFmpeg.
 *
 * FFmpeg is free software; you can redistribute it and/or
 * modify it under the terms of the GNU Lesser General Public
 * License as published by the Free Software Foundation; either
 * version 2.1 of the License, or (at your option) any later version.
 *
 * FFmpeg is distributed in the hope that it will be useful,
 * but WITHOUT ANY WARRANTY; without even the implied warranty of
 * MERCHANTABILITY or FITNESS FOR A PARTICULAR PURPOSE.  See the GNU
 * Lesser General Public License for more details.
 *
 * You should have received a copy of the GNU Lesser General Public
 * License along with FFmpeg; if not, write to the Free Software
 * Foundation, Inc., 51 Franklin Street, Fifth Floor, Boston, MA 02110-1301 USA
 */

#ifndef AVFORMAT_AVFORMAT_H
#define AVFORMAT_AVFORMAT_H

/**
 * @file
 * @ingroup libavf
 * Main libavformat public API header
 */

/**
 * @defgroup libavf libavformat
 * I/O and Muxing/Demuxing Library
 *
 * Libavformat (lavf) is a library for dealing with various media container
 * formats. Its main two purposes are demuxing - i.e. splitting a media file
 * into component streams, and the reverse process of muxing - writing supplied
 * data in a specified container format. It also has an @ref lavf_io
 * "I/O module" which supports a number of protocols for accessing the data (e.g.
 * file, tcp, http and others).
 * Unless you are absolutely sure you won't use libavformat's network
 * capabilities, you should also call avformat_network_init().
 *
 * A supported input format is described by an AVInputFormat struct, conversely
 * an output format is described by AVOutputFormat. You can iterate over all
 * input/output formats using the  av_demuxer_iterate / av_muxer_iterate() functions.
 * The protocols layer is not part of the public API, so you can only get the names
 * of supported protocols with the avio_enum_protocols() function.
 *
 * Main lavf structure used for both muxing and demuxing is AVFormatContext,
 * which exports all information about the file being read or written. As with
 * most Libavformat structures, its size is not part of public ABI, so it cannot be
 * allocated on stack or directly with av_malloc(). To create an
 * AVFormatContext, use avformat_alloc_context() (some functions, like
 * avformat_open_input() might do that for you).
 *
 * Most importantly an AVFormatContext contains:
 * @li the @ref AVFormatContext.iformat "input" or @ref AVFormatContext.oformat
 * "output" format. It is either autodetected or set by user for input;
 * always set by user for output.
 * @li an @ref AVFormatContext.streams "array" of AVStreams, which describe all
 * elementary streams stored in the file. AVStreams are typically referred to
 * using their index in this array.
 * @li an @ref AVFormatContext.pb "I/O context". It is either opened by lavf or
 * set by user for input, always set by user for output (unless you are dealing
 * with an AVFMT_NOFILE format).
 *
 * @section lavf_options Passing options to (de)muxers
 * It is possible to configure lavf muxers and demuxers using the @ref avoptions
 * mechanism. Generic (format-independent) libavformat options are provided by
 * AVFormatContext, they can be examined from a user program by calling
 * av_opt_next() / av_opt_find() on an allocated AVFormatContext (or its AVClass
 * from avformat_get_class()). Private (format-specific) options are provided by
 * AVFormatContext.priv_data if and only if AVInputFormat.priv_class /
 * AVOutputFormat.priv_class of the corresponding format struct is non-NULL.
 * Further options may be provided by the @ref AVFormatContext.pb "I/O context",
 * if its AVClass is non-NULL, and the protocols layer. See the discussion on
 * nesting in @ref avoptions documentation to learn how to access those.
 *
 * @section urls
 * URL strings in libavformat are made of a scheme/protocol, a ':', and a
 * scheme specific string. URLs without a scheme and ':' used for local files
 * are supported but deprecated. "file:" should be used for local files.
 *
 * It is important that the scheme string is not taken from untrusted
 * sources without checks.
 *
 * Note that some schemes/protocols are quite powerful, allowing access to
 * both local and remote files, parts of them, concatenations of them, local
 * audio and video devices and so on.
 *
 * @{
 *
 * @defgroup lavf_decoding Demuxing
 * @{
 * Demuxers read a media file and split it into chunks of data (@em packets). A
 * @ref AVPacket "packet" contains one or more encoded frames which belongs to a
 * single elementary stream. In the lavf API this process is represented by the
 * avformat_open_input() function for opening a file, av_read_frame() for
 * reading a single packet and finally avformat_close_input(), which does the
 * cleanup.
 *
 * @section lavf_decoding_open Opening a media file
 * The minimum information required to open a file is its URL, which
 * is passed to avformat_open_input(), as in the following code:
 * @code
 * const char    *url = "file:in.mp3";
 * AVFormatContext *s = NULL;
 * int ret = avformat_open_input(&s, url, NULL, NULL);
 * if (ret < 0)
 *     abort();
 * @endcode
 * The above code attempts to allocate an AVFormatContext, open the
 * specified file (autodetecting the format) and read the header, exporting the
 * information stored there into s. Some formats do not have a header or do not
 * store enough information there, so it is recommended that you call the
 * avformat_find_stream_info() function which tries to read and decode a few
 * frames to find missing information.
 *
 * In some cases you might want to preallocate an AVFormatContext yourself with
 * avformat_alloc_context() and do some tweaking on it before passing it to
 * avformat_open_input(). One such case is when you want to use custom functions
 * for reading input data instead of lavf internal I/O layer.
 * To do that, create your own AVIOContext with avio_alloc_context(), passing
 * your reading callbacks to it. Then set the @em pb field of your
 * AVFormatContext to newly created AVIOContext.
 *
 * Since the format of the opened file is in general not known until after
 * avformat_open_input() has returned, it is not possible to set demuxer private
 * options on a preallocated context. Instead, the options should be passed to
 * avformat_open_input() wrapped in an AVDictionary:
 * @code
 * AVDictionary *options = NULL;
 * av_dict_set(&options, "video_size", "640x480", 0);
 * av_dict_set(&options, "pixel_format", "rgb24", 0);
 *
 * if (avformat_open_input(&s, url, NULL, &options) < 0)
 *     abort();
 * av_dict_free(&options);
 * @endcode
 * This code passes the private options 'video_size' and 'pixel_format' to the
 * demuxer. They would be necessary for e.g. the rawvideo demuxer, since it
 * cannot know how to interpret raw video data otherwise. If the format turns
 * out to be something different than raw video, those options will not be
 * recognized by the demuxer and therefore will not be applied. Such unrecognized
 * options are then returned in the options dictionary (recognized options are
 * consumed). The calling program can handle such unrecognized options as it
 * wishes, e.g.
 * @code
 * AVDictionaryEntry *e;
 * if (e = av_dict_get(options, "", NULL, AV_DICT_IGNORE_SUFFIX)) {
 *     fprintf(stderr, "Option %s not recognized by the demuxer.\n", e->key);
 *     abort();
 * }
 * @endcode
 *
 * After you have finished reading the file, you must close it with
 * avformat_close_input(). It will free everything associated with the file.
 *
 * @section lavf_decoding_read Reading from an opened file
 * Reading data from an opened AVFormatContext is done by repeatedly calling
 * av_read_frame() on it. Each call, if successful, will return an AVPacket
 * containing encoded data for one AVStream, identified by
 * AVPacket.stream_index. This packet may be passed straight into the libavcodec
 * decoding functions avcodec_send_packet() or avcodec_decode_subtitle2() if the
 * caller wishes to decode the data.
 *
 * AVPacket.pts, AVPacket.dts and AVPacket.duration timing information will be
 * set if known. They may also be unset (i.e. AV_NOPTS_VALUE for
 * pts/dts, 0 for duration) if the stream does not provide them. The timing
 * information will be in AVStream.time_base units, i.e. it has to be
 * multiplied by the timebase to convert them to seconds.
 *
 * A packet returned by av_read_frame() is always reference-counted,
 * i.e. AVPacket.buf is set and the user may keep it indefinitely.
 * The packet must be freed with av_packet_unref() when it is no
 * longer needed.
 *
 * @section lavf_decoding_seek Seeking
 * @}
 *
 * @defgroup lavf_encoding Muxing
 * @{
 * Muxers take encoded data in the form of @ref AVPacket "AVPackets" and write
 * it into files or other output bytestreams in the specified container format.
 *
 * The main API functions for muxing are avformat_write_header() for writing the
 * file header, av_write_frame() / av_interleaved_write_frame() for writing the
 * packets and av_write_trailer() for finalizing the file.
 *
 * At the beginning of the muxing process, the caller must first call
 * avformat_alloc_context() to create a muxing context. The caller then sets up
 * the muxer by filling the various fields in this context:
 *
 * - The @ref AVFormatContext.oformat "oformat" field must be set to select the
 *   muxer that will be used.
 * - Unless the format is of the AVFMT_NOFILE type, the @ref AVFormatContext.pb
 *   "pb" field must be set to an opened IO context, either returned from
 *   avio_open2() or a custom one.
 * - Unless the format is of the AVFMT_NOSTREAMS type, at least one stream must
 *   be created with the avformat_new_stream() function. The caller should fill
 *   the @ref AVStream.codecpar "stream codec parameters" information, such as the
 *   codec @ref AVCodecParameters.codec_type "type", @ref AVCodecParameters.codec_id
 *   "id" and other parameters (e.g. width / height, the pixel or sample format,
 *   etc.) as known. The @ref AVStream.time_base "stream timebase" should
 *   be set to the timebase that the caller desires to use for this stream (note
 *   that the timebase actually used by the muxer can be different, as will be
 *   described later).
 * - It is advised to manually initialize only the relevant fields in
 *   AVCodecParameters, rather than using @ref avcodec_parameters_copy() during
 *   remuxing: there is no guarantee that the codec context values remain valid
 *   for both input and output format contexts.
 * - The caller may fill in additional information, such as @ref
 *   AVFormatContext.metadata "global" or @ref AVStream.metadata "per-stream"
 *   metadata, @ref AVFormatContext.chapters "chapters", @ref
 *   AVFormatContext.programs "programs", etc. as described in the
 *   AVFormatContext documentation. Whether such information will actually be
 *   stored in the output depends on what the container format and the muxer
 *   support.
 *
 * When the muxing context is fully set up, the caller must call
 * avformat_write_header() to initialize the muxer internals and write the file
 * header. Whether anything actually is written to the IO context at this step
 * depends on the muxer, but this function must always be called. Any muxer
 * private options must be passed in the options parameter to this function.
 *
 * The data is then sent to the muxer by repeatedly calling av_write_frame() or
 * av_interleaved_write_frame() (consult those functions' documentation for
 * discussion on the difference between them; only one of them may be used with
 * a single muxing context, they should not be mixed). Do note that the timing
 * information on the packets sent to the muxer must be in the corresponding
 * AVStream's timebase. That timebase is set by the muxer (in the
 * avformat_write_header() step) and may be different from the timebase
 * requested by the caller.
 *
 * Once all the data has been written, the caller must call av_write_trailer()
 * to flush any buffered packets and finalize the output file, then close the IO
 * context (if any) and finally free the muxing context with
 * avformat_free_context().
 * @}
 *
 * @defgroup lavf_io I/O Read/Write
 * @{
 * @section lavf_io_dirlist Directory listing
 * The directory listing API makes it possible to list files on remote servers.
 *
 * Some of possible use cases:
 * - an "open file" dialog to choose files from a remote location,
 * - a recursive media finder providing a player with an ability to play all
 * files from a given directory.
 *
 * @subsection lavf_io_dirlist_open Opening a directory
 * At first, a directory needs to be opened by calling avio_open_dir()
 * supplied with a URL and, optionally, ::AVDictionary containing
 * protocol-specific parameters. The function returns zero or positive
 * integer and allocates AVIODirContext on success.
 *
 * @code
 * AVIODirContext *ctx = NULL;
 * if (avio_open_dir(&ctx, "smb://example.com/some_dir", NULL) < 0) {
 *     fprintf(stderr, "Cannot open directory.\n");
 *     abort();
 * }
 * @endcode
 *
 * This code tries to open a sample directory using smb protocol without
 * any additional parameters.
 *
 * @subsection lavf_io_dirlist_read Reading entries
 * Each directory's entry (i.e. file, another directory, anything else
 * within ::AVIODirEntryType) is represented by AVIODirEntry.
 * Reading consecutive entries from an opened AVIODirContext is done by
 * repeatedly calling avio_read_dir() on it. Each call returns zero or
 * positive integer if successful. Reading can be stopped right after the
 * NULL entry has been read -- it means there are no entries left to be
 * read. The following code reads all entries from a directory associated
 * with ctx and prints their names to standard output.
 * @code
 * AVIODirEntry *entry = NULL;
 * for (;;) {
 *     if (avio_read_dir(ctx, &entry) < 0) {
 *         fprintf(stderr, "Cannot list directory.\n");
 *         abort();
 *     }
 *     if (!entry)
 *         break;
 *     printf("%s\n", entry->name);
 *     avio_free_directory_entry(&entry);
 * }
 * @endcode
 * @}
 *
 * @defgroup lavf_codec Demuxers
 * @{
 * @defgroup lavf_codec_native Native Demuxers
 * @{
 * @}
 * @defgroup lavf_codec_wrappers External library wrappers
 * @{
 * @}
 * @}
 * @defgroup lavf_protos I/O Protocols
 * @{
 * @}
 * @defgroup lavf_internal Internal
 * @{
 * @}
 * @}
 */

#include <time.h>
#include <stdio.h>  /* FILE */
#include "libavcodec/avcodec.h"
#include "libavutil/dict.h"
#include "libavutil/log.h"

#include "avio.h"
#include "libavformat/version.h"

struct AVFormatContext;

struct AVDeviceInfoList;
struct AVDeviceCapabilitiesQuery;

/**
 * @defgroup metadata_api Public Metadata API
 * @{
 * @ingroup libavf
 * The metadata API allows libavformat to export metadata tags to a client
 * application when demuxing. Conversely it allows a client application to
 * set metadata when muxing.
 *
 * Metadata is exported or set as pairs of key/value strings in the 'metadata'
 * fields of the AVFormatContext, AVStream, AVChapter and AVProgram structs
 * using the @ref lavu_dict "AVDictionary" API. Like all strings in FFmpeg,
 * metadata is assumed to be UTF-8 encoded Unicode. Note that metadata
 * exported by demuxers isn't checked to be valid UTF-8 in most cases.
 *
 * Important concepts to keep in mind:
 * -  Keys are unique; there can never be 2 tags with the same key. This is
 *    also meant semantically, i.e., a demuxer should not knowingly produce
 *    several keys that are literally different but semantically identical.
 *    E.g., key=Author5, key=Author6. In this example, all authors must be
 *    placed in the same tag.
 * -  Metadata is flat, not hierarchical; there are no subtags. If you
 *    want to store, e.g., the email address of the child of producer Alice
 *    and actor Bob, that could have key=alice_and_bobs_childs_email_address.
 * -  Several modifiers can be applied to the tag name. This is done by
 *    appending a dash character ('-') and the modifier name in the order
 *    they appear in the list below -- e.g. foo-eng-sort, not foo-sort-eng.
 *    -  language -- a tag whose value is localized for a particular language
 *       is appended with the ISO 639-2/B 3-letter language code.
 *       For example: Author-ger=Michael, Author-eng=Mike
 *       The original/default language is in the unqualified "Author" tag.
 *       A demuxer should set a default if it sets any translated tag.
 *    -  sorting  -- a modified version of a tag that should be used for
 *       sorting will have '-sort' appended. E.g. artist="The Beatles",
 *       artist-sort="Beatles, The".
 * - Some protocols and demuxers support metadata updates. After a successful
 *   call to av_read_frame(), AVFormatContext.event_flags or AVStream.event_flags
 *   will be updated to indicate if metadata changed. In order to detect metadata
 *   changes on a stream, you need to loop through all streams in the AVFormatContext
 *   and check their individual event_flags.
 *
 * -  Demuxers attempt to export metadata in a generic format, however tags
 *    with no generic equivalents are left as they are stored in the container.
 *    Follows a list of generic tag names:
 *
 @verbatim
 album        -- name of the set this work belongs to
 album_artist -- main creator of the set/album, if different from artist.
                 e.g. "Various Artists" for compilation albums.
 artist       -- main creator of the work
 comment      -- any additional description of the file.
 composer     -- who composed the work, if different from artist.
 copyright    -- name of copyright holder.
 creation_time-- date when the file was created, preferably in ISO 8601.
 date         -- date when the work was created, preferably in ISO 8601.
 disc         -- number of a subset, e.g. disc in a multi-disc collection.
 encoder      -- name/settings of the software/hardware that produced the file.
 encoded_by   -- person/group who created the file.
 filename     -- original name of the file.
 genre        -- <self-evident>.
 language     -- main language in which the work is performed, preferably
                 in ISO 639-2 format. Multiple languages can be specified by
                 separating them with commas.
 performer    -- artist who performed the work, if different from artist.
                 E.g for "Also sprach Zarathustra", artist would be "Richard
                 Strauss" and performer "London Philharmonic Orchestra".
 publisher    -- name of the label/publisher.
 service_name     -- name of the service in broadcasting (channel name).
 service_provider -- name of the service provider in broadcasting.
 title        -- name of the work.
 track        -- number of this work in the set, can be in form current/total.
 variant_bitrate -- the total bitrate of the bitrate variant that the current stream is part of
 @endverbatim
 *
 * Look in the examples section for an application example how to use the Metadata API.
 *
 * @}
 */

/* packet functions */


/**
 * Allocate and read the payload of a packet and initialize its
 * fields with default values.
 *
 * @param s    associated IO context
 * @param pkt packet
 * @param size desired payload size
 * @return >0 (read size) if OK, AVERROR_xxx otherwise
 */
int av_get_packet(AVIOContext *s, AVPacket *pkt, int size);


/**
 * Read data and append it to the current content of the AVPacket.
 * If pkt->size is 0 this is identical to av_get_packet.
 * Note that this uses av_grow_packet and thus involves a realloc
 * which is inefficient. Thus this function should only be used
 * when there is no reasonable way to know (an upper bound of)
 * the final size.
 *
 * @param s    associated IO context
 * @param pkt packet
 * @param size amount of data to read
 * @return >0 (read size) if OK, AVERROR_xxx otherwise, previous data
 *         will not be lost even if an error occurs.
 */
int av_append_packet(AVIOContext *s, AVPacket *pkt, int size);

/*************************************************/
/* input/output formats */

struct AVCodecTag;

/**
 * This structure contains the data a format has to probe a file.
 */
typedef struct AVProbeData {
    const char *filename;
    unsigned char *buf; /**< Buffer must have AVPROBE_PADDING_SIZE of extra allocated bytes filled with zero. */
    int buf_size;       /**< Size of buf except extra allocated bytes */
    const char *mime_type; /**< mime_type, when known. */
} AVProbeData;

#define AVPROBE_SCORE_RETRY (AVPROBE_SCORE_MAX/4)
#define AVPROBE_SCORE_STREAM_RETRY (AVPROBE_SCORE_MAX/4-1)

#define AVPROBE_SCORE_EXTENSION  50 ///< score for file extension
#define AVPROBE_SCORE_MIME       75 ///< score for file mime type
#define AVPROBE_SCORE_MAX       100 ///< maximum score

#define AVPROBE_PADDING_SIZE 32             ///< extra allocated bytes at the end of the probe buffer

/// Demuxer will use avio_open, no opened file should be provided by the caller.
#define AVFMT_NOFILE        0x0001
#define AVFMT_NEEDNUMBER    0x0002 /**< Needs '%d' in filename. */
#define AVFMT_SHOW_IDS      0x0008 /**< Show format stream IDs numbers. */
#define AVFMT_GLOBALHEADER  0x0040 /**< Format wants global header. */
#define AVFMT_NOTIMESTAMPS  0x0080 /**< Format does not need / have any timestamps. */
#define AVFMT_GENERIC_INDEX 0x0100 /**< Use generic index building code. */
#define AVFMT_TS_DISCONT    0x0200 /**< Format allows timestamp discontinuities. Note, muxers always require valid (monotone) timestamps */
#define AVFMT_VARIABLE_FPS  0x0400 /**< Format allows variable fps. */
#define AVFMT_NODIMENSIONS  0x0800 /**< Format does not need width/height */
#define AVFMT_NOSTREAMS     0x1000 /**< Format does not require any streams */
#define AVFMT_NOBINSEARCH   0x2000 /**< Format does not allow to fall back on binary search via read_timestamp */
#define AVFMT_NOGENSEARCH   0x4000 /**< Format does not allow to fall back on generic search */
#define AVFMT_NO_BYTE_SEEK  0x8000 /**< Format does not allow seeking by bytes */
#define AVFMT_ALLOW_FLUSH  0x10000 /**< Format allows flushing. If not set, the muxer will not receive a NULL packet in the write_packet function. */
#define AVFMT_TS_NONSTRICT 0x20000 /**< Format does not require strictly
                                        increasing timestamps, but they must
                                        still be monotonic */
#define AVFMT_TS_NEGATIVE  0x40000 /**< Format allows muxing negative
                                        timestamps. If not set the timestamp
                                        will be shifted in av_write_frame and
                                        av_interleaved_write_frame so they
                                        start from 0.
                                        The user or muxer can override this through
                                        AVFormatContext.avoid_negative_ts
                                        */

#define AVFMT_SEEK_TO_PTS   0x4000000 /**< Seeking is based on PTS */

/**
 * @addtogroup lavf_encoding
 * @{
 */
typedef struct AVOutputFormat {
    const char *name;
    /**
     * Descriptive name for the format, meant to be more human-readable
     * than name. You should use the NULL_IF_CONFIG_SMALL() macro
     * to define it.
     */
    const char *long_name;
    const char *mime_type;
    const char *extensions; /**< comma-separated filename extensions */
    /* output support */
    enum AVCodecID audio_codec;    /**< default audio codec */
    enum AVCodecID video_codec;    /**< default video codec */
    enum AVCodecID subtitle_codec; /**< default subtitle codec */
    /**
     * can use flags: AVFMT_NOFILE, AVFMT_NEEDNUMBER,
     * AVFMT_GLOBALHEADER, AVFMT_NOTIMESTAMPS, AVFMT_VARIABLE_FPS,
     * AVFMT_NODIMENSIONS, AVFMT_NOSTREAMS, AVFMT_ALLOW_FLUSH,
     * AVFMT_TS_NONSTRICT, AVFMT_TS_NEGATIVE
     */
    int flags;

    /**
     * List of supported codec_id-codec_tag pairs, ordered by "better
     * choice first". The arrays are all terminated by AV_CODEC_ID_NONE.
     */
    const struct AVCodecTag * const *codec_tag;


    const AVClass *priv_class; ///< AVClass for the private context

    /*****************************************************************
     * No fields below this line are part of the public API. They
     * may not be used outside of libavformat and can be changed and
     * removed at will.
     * New public fields should be added right above.
     *****************************************************************
     */
    /**
     * The ff_const59 define is not part of the public API and will
     * be removed without further warning.
     */
#if FF_API_AVIOFORMAT
#define ff_const59
#else
#define ff_const59 const
#endif
#if FF_API_NEXT
    ff_const59 struct AVOutputFormat *next;
#endif
    /**
     * size of private data so that it can be allocated in the wrapper
     */
    int priv_data_size;

    int (*write_header)(struct AVFormatContext *);
    /**
     * Write a packet. If AVFMT_ALLOW_FLUSH is set in flags,
     * pkt can be NULL in order to flush data buffered in the muxer.
     * When flushing, return 0 if there still is more data to flush,
     * or 1 if everything was flushed and there is no more buffered
     * data.
     */
    int (*write_packet)(struct AVFormatContext *, AVPacket *pkt);
    int (*write_trailer)(struct AVFormatContext *);
    /**
     * A format-specific function for interleavement.
     * If unset, packets will be interleaved by dts.
     */
    int (*interleave_packet)(struct AVFormatContext *, AVPacket *out,
                             AVPacket *in, int flush);
    /**
     * Test if the given codec can be stored in this container.
     *
     * @return 1 if the codec is supported, 0 if it is not.
     *         A negative number if unknown.
     *         MKTAG('A', 'P', 'I', 'C') if the codec is only supported as AV_DISPOSITION_ATTACHED_PIC
     */
    int (*query_codec)(enum AVCodecID id, int std_compliance);

    void (*get_output_timestamp)(struct AVFormatContext *s, int stream,
                                 int64_t *dts, int64_t *wall);
    /**
     * Allows sending messages from application to device.
     */
    int (*control_message)(struct AVFormatContext *s, int type,
                           void *data, size_t data_size);

    /**
     * Write an uncoded AVFrame.
     *
     * See av_write_uncoded_frame() for details.
     *
     * The library will free *frame afterwards, but the muxer can prevent it
     * by setting the pointer to NULL.
     */
    int (*write_uncoded_frame)(struct AVFormatContext *, int stream_index,
                               AVFrame **frame, unsigned flags);
    /**
     * Returns device list with it properties.
     * @see avdevice_list_devices() for more details.
     */
    int (*get_device_list)(struct AVFormatContext *s, struct AVDeviceInfoList *device_list);
#if LIBAVFORMAT_VERSION_MAJOR < 59
    /**
     * Initialize device capabilities submodule.
     * @see avdevice_capabilities_create() for more details.
     */
    int (*create_device_capabilities)(struct AVFormatContext *s, struct AVDeviceCapabilitiesQuery *caps);
    /**
     * Free device capabilities submodule.
     * @see avdevice_capabilities_free() for more details.
     */
    int (*free_device_capabilities)(struct AVFormatContext *s, struct AVDeviceCapabilitiesQuery *caps);
#endif
    enum AVCodecID data_codec; /**< default data codec */
    /**
     * Initialize format. May allocate data here, and set any AVFormatContext or
     * AVStream parameters that need to be set before packets are sent.
     * This method must not write output.
     *
     * Return 0 if streams were fully configured, 1 if not, negative AVERROR on failure
     *
     * Any allocations made here must be freed in deinit().
     */
    int (*init)(struct AVFormatContext *);
    /**
     * Deinitialize format. If present, this is called whenever the muxer is being
     * destroyed, regardless of whether or not the header has been written.
     *
     * If a trailer is being written, this is called after write_trailer().
     *
     * This is called if init() fails as well.
     */
    void (*deinit)(struct AVFormatContext *);
    /**
     * Set up any necessary bitstream filtering and extract any extra data needed
     * for the global header.
     * Return 0 if more packets from this stream must be checked; 1 if not.
     */
    int (*check_bitstream)(struct AVFormatContext *, const AVPacket *pkt);
} AVOutputFormat;
/**
 * @}
 */

/**
 * @addtogroup lavf_decoding
 * @{
 */
typedef struct AVInputFormat {
    /**
     * A comma separated list of short names for the format. New names
     * may be appended with a minor bump.
     */
    const char *name;

    /**
     * Descriptive name for the format, meant to be more human-readable
     * than name. You should use the NULL_IF_CONFIG_SMALL() macro
     * to define it.
     */
    const char *long_name;

    /**
     * Can use flags: AVFMT_NOFILE, AVFMT_NEEDNUMBER, AVFMT_SHOW_IDS,
     * AVFMT_NOTIMESTAMPS, AVFMT_GENERIC_INDEX, AVFMT_TS_DISCONT, AVFMT_NOBINSEARCH,
     * AVFMT_NOGENSEARCH, AVFMT_NO_BYTE_SEEK, AVFMT_SEEK_TO_PTS.
     */
    int flags;

    /**
     * If extensions are defined, then no probe is done. You should
     * usually not use extension format guessing because it is not
     * reliable enough
     */
    const char *extensions;

    const struct AVCodecTag * const *codec_tag;

    const AVClass *priv_class; ///< AVClass for the private context

    /**
     * Comma-separated list of mime types.
     * It is used check for matching mime types while probing.
     * @see av_probe_input_format2
     */
    const char *mime_type;

    /*****************************************************************
     * No fields below this line are part of the public API. They
     * may not be used outside of libavformat and can be changed and
     * removed at will.
     * New public fields should be added right above.
     *****************************************************************
     */
#if FF_API_NEXT
    ff_const59 struct AVInputFormat *next;
#endif

    /**
     * Raw demuxers store their codec ID here.
     */
    int raw_codec_id;

    /**
     * Size of private data so that it can be allocated in the wrapper.
     */
    int priv_data_size;

    /**
     * Tell if a given file has a chance of being parsed as this format.
     * The buffer provided is guaranteed to be AVPROBE_PADDING_SIZE bytes
     * big so you do not have to check for that unless you need more.
     */
    int (*read_probe)(const AVProbeData *);

    /**
     * Read the format header and initialize the AVFormatContext
     * structure. Return 0 if OK. 'avformat_new_stream' should be
     * called to create new streams.
     */
    int (*read_header)(struct AVFormatContext *);

    /**
     * Used by format which open further nested input.
     */
    int (*read_header2)(struct AVFormatContext *, AVDictionary **options);

    /**
     * Read one packet and put it in 'pkt'. pts and flags are also
     * set. 'avformat_new_stream' can be called only if the flag
     * AVFMTCTX_NOHEADER is used and only in the calling thread (not in a
     * background thread).
     * @return 0 on success, < 0 on error.
     *         Upon returning an error, pkt must be unreferenced by the caller.
     */
    int (*read_packet)(struct AVFormatContext *, AVPacket *pkt);

    /**
     * Close the stream. The AVFormatContext and AVStreams are not
     * freed by this function
     */
    int (*read_close)(struct AVFormatContext *);

    /**
     * Seek to a given timestamp relative to the frames in
     * stream component stream_index.
     * @param stream_index Must not be -1.
     * @param flags Selects which direction should be preferred if no exact
     *              match is available.
     * @return >= 0 on success (but not necessarily the new offset)
     */
    int (*read_seek)(struct AVFormatContext *,
                     int stream_index, int64_t timestamp, int flags);

    /**
     * Get the next timestamp in stream[stream_index].time_base units.
     * @return the timestamp or AV_NOPTS_VALUE if an error occurred
     */
    int64_t (*read_timestamp)(struct AVFormatContext *s, int stream_index,
                              int64_t *pos, int64_t pos_limit);

    /**
     * Start/resume playing - only meaningful if using a network-based format
     * (RTSP).
     */
    int (*read_play)(struct AVFormatContext *);

    /**
     * Pause playing - only meaningful if using a network-based format
     * (RTSP).
     */
    int (*read_pause)(struct AVFormatContext *);

    /**
     * Seek to timestamp ts.
     * Seeking will be done so that the point from which all active streams
     * can be presented successfully will be closest to ts and within min/max_ts.
     * Active streams are all streams that have AVStream.discard < AVDISCARD_ALL.
     */
    int (*read_seek2)(struct AVFormatContext *s, int stream_index, int64_t min_ts, int64_t ts, int64_t max_ts, int flags);

    /**
     * Returns device list with it properties.
     * @see avdevice_list_devices() for more details.
     */
    int (*get_device_list)(struct AVFormatContext *s, struct AVDeviceInfoList *device_list);

#if LIBAVFORMAT_VERSION_MAJOR < 59
    /**
     * Initialize device capabilities submodule.
     * @see avdevice_capabilities_create() for more details.
     */
    int (*create_device_capabilities)(struct AVFormatContext *s, struct AVDeviceCapabilitiesQuery *caps);

    /**
     * Free device capabilities submodule.
     * @see avdevice_capabilities_free() for more details.
     */
    int (*free_device_capabilities)(struct AVFormatContext *s, struct AVDeviceCapabilitiesQuery *caps);
#endif
} AVInputFormat;
/**
 * @}
 */

enum AVStreamParseType {
    AVSTREAM_PARSE_NONE,
    AVSTREAM_PARSE_FULL,       /**< full parsing and repack */
    AVSTREAM_PARSE_HEADERS,    /**< Only parse headers, do not repack. */
    AVSTREAM_PARSE_TIMESTAMPS, /**< full parsing and interpolation of timestamps for frames not starting on a packet boundary */
    AVSTREAM_PARSE_FULL_ONCE,  /**< full parsing and repack of the first frame only, only implemented for H.264 currently */
    AVSTREAM_PARSE_FULL_RAW,   /**< full parsing and repack with timestamp and position generation by parser for raw
                                    this assumes that each packet in the file contains no demuxer level headers and
                                    just codec level data, otherwise position generation would fail */
};

typedef struct AVIndexEntry {
    int64_t pos;
    int64_t sap;
    int64_t timestamp;        /**<
                               * Timestamp in AVStream.time_base units, preferably the time from which on correctly decoded frames are available
                               * when seeking to this entry. That means preferable PTS on keyframe based formats.
                               * But demuxers can choose to store a different timestamp, if it is more convenient for the implementation or nothing better
                               * is known
                               */
#define AVINDEX_KEYFRAME 0x0001
#define AVINDEX_DISCARD_FRAME  0x0002    /**
                                          * Flag is used to indicate which frame should be discarded after decoding.
                                          */
#define AVINDEX_SAP 0x0004
    int flags:3;
    int size:29; //Yeah, trying to keep the size of this small to reduce memory requirements (it is 24 vs. 32 bytes due to possible 8-byte alignment).
    int min_distance;         /**< Minimum distance between this and the previous keyframe, used to avoid unneeded searching. */
} AVIndexEntry;

#define AV_DISPOSITION_DEFAULT   0x0001
#define AV_DISPOSITION_DUB       0x0002
#define AV_DISPOSITION_ORIGINAL  0x0004
#define AV_DISPOSITION_COMMENT   0x0008
#define AV_DISPOSITION_LYRICS    0x0010
#define AV_DISPOSITION_KARAOKE   0x0020

/**
 * Track should be used during playback by default.
 * Useful for subtitle track that should be displayed
 * even when user did not explicitly ask for subtitles.
 */
#define AV_DISPOSITION_FORCED    0x0040
#define AV_DISPOSITION_HEARING_IMPAIRED  0x0080  /**< stream for hearing impaired audiences */
#define AV_DISPOSITION_VISUAL_IMPAIRED   0x0100  /**< stream for visual impaired audiences */
#define AV_DISPOSITION_CLEAN_EFFECTS     0x0200  /**< stream without voice */
/**
 * The stream is stored in the file as an attached picture/"cover art" (e.g.
 * APIC frame in ID3v2). The first (usually only) packet associated with it
 * will be returned among the first few packets read from the file unless
 * seeking takes place. It can also be accessed at any time in
 * AVStream.attached_pic.
 */
#define AV_DISPOSITION_ATTACHED_PIC      0x0400
/**
 * The stream is sparse, and contains thumbnail images, often corresponding
 * to chapter markers. Only ever used with AV_DISPOSITION_ATTACHED_PIC.
 */
#define AV_DISPOSITION_TIMED_THUMBNAILS  0x0800

typedef struct AVStreamInternal AVStreamInternal;

/**
 * To specify text track kind (different from subtitles default).
 */
#define AV_DISPOSITION_CAPTIONS     0x10000
#define AV_DISPOSITION_DESCRIPTIONS 0x20000
#define AV_DISPOSITION_METADATA     0x40000
#define AV_DISPOSITION_DEPENDENT    0x80000 ///< dependent audio stream (mix_type=0 in mpegts)
#define AV_DISPOSITION_STILL_IMAGE 0x100000 ///< still images in video stream (still_picture_flag=1 in mpegts)

/**
 * Options for behavior on timestamp wrap detection.
 */
#define AV_PTS_WRAP_IGNORE      0   ///< ignore the wrap
#define AV_PTS_WRAP_ADD_OFFSET  1   ///< add the format specific offset on wrap detection
#define AV_PTS_WRAP_SUB_OFFSET  -1  ///< subtract the format specific offset on wrap detection

/**
 * Stream structure.
 * New fields can be added to the end with minor version bumps.
 * Removal, reordering and changes to existing fields require a major
 * version bump.
 * sizeof(AVStream) must not be used outside libav*.
 */
typedef struct AVStream {
    int index;    /**< stream index in AVFormatContext */
    /**
     * Format-specific stream ID.
     * decoding: set by libavformat
     * encoding: set by the user, replaced by libavformat if left unset
     */
    int id;
#if FF_API_LAVF_AVCTX
    /**
     * @deprecated use the codecpar struct instead
     */
    attribute_deprecated
    AVCodecContext *codec;
#endif
    void *priv_data;

    /**
     * This is the fundamental unit of time (in seconds) in terms
     * of which frame timestamps are represented.
     *
     * decoding: set by libavformat
     * encoding: May be set by the caller before avformat_write_header() to
     *           provide a hint to the muxer about the desired timebase. In
     *           avformat_write_header(), the muxer will overwrite this field
     *           with the timebase that will actually be used for the timestamps
     *           written into the file (which may or may not be related to the
     *           user-provided one, depending on the format).
     */
    AVRational time_base;

    /**
     * Decoding: pts of the first frame of the stream in presentation order, in stream time base.
     * Only set this if you are absolutely 100% sure that the value you set
     * it to really is the pts of the first frame.
     * This may be undefined (AV_NOPTS_VALUE).
     * @note The ASF header does NOT contain a correct start_time the ASF
     * demuxer must NOT set this.
     */
    int64_t start_time;

    /**
     * Decoding: duration of the stream, in stream time base.
     * If a source file does not specify a duration, but does specify
     * a bitrate, this value will be estimated from bitrate and file size.
     *
     * Encoding: May be set by the caller before avformat_write_header() to
     * provide a hint to the muxer about the estimated duration.
     */
    int64_t duration;

    int64_t nb_frames;                 ///< number of frames in this stream if known or 0

    int disposition; /**< AV_DISPOSITION_* bit field */

    enum AVDiscard discard; ///< Selects which packets can be discarded at will and do not need to be demuxed.

    /**
     * sample aspect ratio (0 if unknown)
     * - encoding: Set by user.
     * - decoding: Set by libavformat.
     */
    AVRational sample_aspect_ratio;

    AVDictionary *metadata;

    /**
     * Average framerate
     *
     * - demuxing: May be set by libavformat when creating the stream or in
     *             avformat_find_stream_info().
     * - muxing: May be set by the caller before avformat_write_header().
     */
    AVRational avg_frame_rate;

    /**
     * For streams with AV_DISPOSITION_ATTACHED_PIC disposition, this packet
     * will contain the attached picture.
     *
     * decoding: set by libavformat, must not be modified by the caller.
     * encoding: unused
     */
    AVPacket attached_pic;

    /**
     * An array of side data that applies to the whole stream (i.e. the
     * container does not allow it to change between packets).
     *
     * There may be no overlap between the side data in this array and side data
     * in the packets. I.e. a given side data is either exported by the muxer
     * (demuxing) / set by the caller (muxing) in this array, then it never
     * appears in the packets, or the side data is exported / sent through
     * the packets (always in the first packet where the value becomes known or
     * changes), then it does not appear in this array.
     *
     * - demuxing: Set by libavformat when the stream is created.
     * - muxing: May be set by the caller before avformat_write_header().
     *
     * Freed by libavformat in avformat_free_context().
     *
     * @see av_format_inject_global_side_data()
     */
    AVPacketSideData *side_data;
    /**
     * The number of elements in the AVStream.side_data array.
     */
    int            nb_side_data;

    /**
     * Flags indicating events happening on the stream, a combination of
     * AVSTREAM_EVENT_FLAG_*.
     *
     * - demuxing: may be set by the demuxer in avformat_open_input(),
     *   avformat_find_stream_info() and av_read_frame(). Flags must be cleared
     *   by the user once the event has been handled.
     * - muxing: may be set by the user after avformat_write_header(). to
     *   indicate a user-triggered event.  The muxer will clear the flags for
     *   events it has handled in av_[interleaved]_write_frame().
     */
    int event_flags;
/**
 * - demuxing: the demuxer read new metadata from the file and updated
 *     AVStream.metadata accordingly
 * - muxing: the user updated AVStream.metadata and wishes the muxer to write
 *     it into the file
 */
#define AVSTREAM_EVENT_FLAG_METADATA_UPDATED 0x0001
/**
 * - demuxing: new packets for this stream were read from the file. This
 *   event is informational only and does not guarantee that new packets
 *   for this stream will necessarily be returned from av_read_frame().
 */
#define AVSTREAM_EVENT_FLAG_NEW_PACKETS (1 << 1)

    /**
     * Real base framerate of the stream.
     * This is the lowest framerate with which all timestamps can be
     * represented accurately (it is the least common multiple of all
     * framerates in the stream). Note, this value is just a guess!
     * For example, if the time base is 1/90000 and all frames have either
     * approximately 3600 or 1800 timer ticks, then r_frame_rate will be 50/1.
     */
    AVRational r_frame_rate;

#if FF_API_LAVF_FFSERVER
    /**
     * String containing pairs of key and values describing recommended encoder configuration.
     * Pairs are separated by ','.
     * Keys are separated from values by '='.
     *
     * @deprecated unused
     */
    attribute_deprecated
    char *recommended_encoder_configuration;
#endif

    /**
     * Codec parameters associated with this stream. Allocated and freed by
     * libavformat in avformat_new_stream() and avformat_free_context()
     * respectively.
     *
     * - demuxing: filled by libavformat on stream creation or in
     *             avformat_find_stream_info()
     * - muxing: filled by the caller before avformat_write_header()
     */
    AVCodecParameters *codecpar;

    /*****************************************************************
     * All fields below this line are not part of the public API. They
     * may not be used outside of libavformat and can be changed and
     * removed at will.
     * Internal note: be aware that physically removing these fields
     * will break ABI. Replace removed fields with dummy fields, and
     * add new fields to AVStreamInternal.
     *****************************************************************
     */

#if LIBAVFORMAT_VERSION_MAJOR < 59
    // kept for ABI compatibility only, do not access in any way
    void *unused;
#endif

    int pts_wrap_bits; /**< number of bits in pts (used for wrapping control) */

    // Timestamp generation support:
    /**
     * Timestamp corresponding to the last dts sync point.
     *
     * Initialized when AVCodecParserContext.dts_sync_point >= 0 and
     * a DTS is received from the underlying container. Otherwise set to
     * AV_NOPTS_VALUE by default.
     */
    int64_t first_dts;
    int64_t cur_dts;
    int64_t last_IP_pts;
    int last_IP_duration;

    /**
     * Number of packets to buffer for codec probing
     */
    int probe_packets;

    /**
     * Number of frames that have been demuxed during avformat_find_stream_info()
     */
    int codec_info_nb_frames;

    /* av_read_frame() support */
    enum AVStreamParseType need_parsing;
    struct AVCodecParserContext *parser;

#if LIBAVFORMAT_VERSION_MAJOR < 59
    // kept for ABI compatibility only, do not access in any way
    void        *unused7;
    AVProbeData  unused6;
    int64_t      unused5[16+1];
#endif
    AVIndexEntry *index_entries; /**< Only used if the format does not
                                    support seeking natively. */
    int nb_index_entries;
    unsigned int index_entries_allocated_size;

    /**
     * Stream Identifier
     * This is the MPEG-TS stream identifier +1
     * 0 means unknown
     */
    int stream_identifier;

#if LIBAVFORMAT_VERSION_MAJOR < 59
    // kept for ABI compatibility only, do not access in any way
    int unused8;
    int unused9;
    int unused10;
#endif

    /**
     * An opaque field for libavformat internal usage.
     * Must not be accessed in any way by callers.
     */
    AVStreamInternal *internal;
    /**
     *
     * Only for seek usage
     *
     */
    int64_t seek_result;
} AVStream;

#if FF_API_FORMAT_GET_SET
/**
 * Accessors for some AVStream fields. These used to be provided for ABI
 * compatibility, and do not need to be used anymore.
 */
attribute_deprecated
AVRational av_stream_get_r_frame_rate(const AVStream *s);
attribute_deprecated
void       av_stream_set_r_frame_rate(AVStream *s, AVRational r);
#if FF_API_LAVF_FFSERVER
attribute_deprecated
char* av_stream_get_recommended_encoder_configuration(const AVStream *s);
attribute_deprecated
void  av_stream_set_recommended_encoder_configuration(AVStream *s, char *configuration);
#endif
#endif

struct AVCodecParserContext *av_stream_get_parser(const AVStream *s);

/**
 * Returns the pts of the last muxed packet + its duration
 *
 * the retuned value is undefined when used with a demuxer.
 */
int64_t    av_stream_get_end_pts(const AVStream *st);

#define AV_PROGRAM_RUNNING 1

/**
 * New fields can be added to the end with minor version bumps.
 * Removal, reordering and changes to existing fields require a major
 * version bump.
 * sizeof(AVProgram) must not be used outside libav*.
 */
typedef struct AVProgram {
    int            id;
    int            flags;
    enum AVDiscard discard;        ///< selects which program to discard and which to feed to the caller
    unsigned int   *stream_index;
    unsigned int   nb_stream_indexes;
    AVDictionary *metadata;

    int program_num;
    int pmt_pid;
    int pcr_pid;
    int pmt_version;

    /*****************************************************************
     * All fields below this line are not part of the public API. They
     * may not be used outside of libavformat and can be changed and
     * removed at will.
     * New public fields should be added right above.
     *****************************************************************
     */
    int64_t start_time;
    int64_t end_time;

    int64_t pts_wrap_reference;    ///< reference dts for wrap detection
    int pts_wrap_behavior;         ///< behavior on wrap detection
} AVProgram;

#define AVFMTCTX_NOHEADER      0x0001 /**< signal that no header is present
                                         (streams are added dynamically) */
#define AVFMTCTX_UNSEEKABLE    0x0002 /**< signal that the stream is definitely
                                         not seekable, and attempts to call the
                                         seek function will fail. For some
                                         network protocols (e.g. HLS), this can
                                         change dynamically at runtime. */

typedef struct AVChapter {
#if FF_API_CHAPTER_ID_INT
    int id;                 ///< unique ID to identify the chapter
#else
    int64_t id;             ///< unique ID to identify the chapter
#endif
    AVRational time_base;   ///< time base in which the start/end timestamps are specified
    int64_t start, end;     ///< chapter start/end time in time_base units
    AVDictionary *metadata;
} AVChapter;


/**
 * Callback used by devices to communicate with application.
 */
typedef int (*av_format_control_message)(struct AVFormatContext *s, int type,
                                         void *data, size_t data_size);

typedef int (*AVOpenCallback)(struct AVFormatContext *s, AVIOContext **pb, const char *url, int flags,
                              const AVIOInterruptCB *int_cb, AVDictionary **options);

/**
 * The duration of a video can be estimated through various ways, and this enum can be used
 * to know how the duration was estimated.
 */
enum AVDurationEstimationMethod {
    AVFMT_DURATION_FROM_PTS,    ///< Duration accurately estimated from PTSes
    AVFMT_DURATION_FROM_STREAM, ///< Duration estimated from a stream with a known duration
    AVFMT_DURATION_FROM_BITRATE ///< Duration estimated from bitrate (less accurate)
};

typedef struct AVFormatInternal AVFormatInternal;

/**
 * Format I/O context.
 * New fields can be added to the end with minor version bumps.
 * Removal, reordering and changes to existing fields require a major
 * version bump.
 * sizeof(AVFormatContext) must not be used outside libav*, use
 * avformat_alloc_context() to create an AVFormatContext.
 *
 * Fields can be accessed through AVOptions (av_opt*),
 * the name string used matches the associated command line parameter name and
 * can be found in libavformat/options_table.h.
 * The AVOption/command line parameter names differ in some cases from the C
 * structure field names for historic reasons or brevity.
 */
typedef struct AVFormatContext {
    /**
     * A class for logging and @ref avoptions. Set by avformat_alloc_context().
     * Exports (de)muxer private options if they exist.
     */
    const AVClass *av_class;

    /**
     * The input container format.
     *
     * Demuxing only, set by avformat_open_input().
     */
    ff_const59 struct AVInputFormat *iformat;

    /**
     * The output container format.
     *
     * Muxing only, must be set by the caller before avformat_write_header().
     */
    ff_const59 struct AVOutputFormat *oformat;

    /**
     * Format private data. This is an AVOptions-enabled struct
     * if and only if iformat/oformat.priv_class is not NULL.
     *
     * - muxing: set by avformat_write_header()
     * - demuxing: set by avformat_open_input()
     */
    void *priv_data;

    /**
     * I/O context.
     *
     * - demuxing: either set by the user before avformat_open_input() (then
     *             the user must close it manually) or set by avformat_open_input().
     * - muxing: set by the user before avformat_write_header(). The caller must
     *           take care of closing / freeing the IO context.
     *
     * Do NOT set this field if AVFMT_NOFILE flag is set in
     * iformat/oformat.flags. In such a case, the (de)muxer will handle
     * I/O in some other way and this field will be NULL.
     */
    AVIOContext *pb;

    /* stream info */
    /**
     * Flags signalling stream properties. A combination of AVFMTCTX_*.
     * Set by libavformat.
     */
    int ctx_flags;

    /**
     * Number of elements in AVFormatContext.streams.
     *
     * Set by avformat_new_stream(), must not be modified by any other code.
     */
    unsigned int nb_streams;
    /**
     * A list of all streams in the file. New streams are created with
     * avformat_new_stream().
     *
     * - demuxing: streams are created by libavformat in avformat_open_input().
     *             If AVFMTCTX_NOHEADER is set in ctx_flags, then new streams may also
     *             appear in av_read_frame().
     * - muxing: streams are created by the user before avformat_write_header().
     *
     * Freed by libavformat in avformat_free_context().
     */
    AVStream **streams;

#if FF_API_FORMAT_FILENAME
    /**
     * input or output filename
     *
     * - demuxing: set by avformat_open_input()
     * - muxing: may be set by the caller before avformat_write_header()
     *
     * @deprecated Use url instead.
     */
    attribute_deprecated
    char filename[1024];
#endif

    /**
     * input or output URL. Unlike the old filename field, this field has no
     * length restriction.
     *
     * - demuxing: set by avformat_open_input(), initialized to an empty
     *             string if url parameter was NULL in avformat_open_input().
     * - muxing: may be set by the caller before calling avformat_write_header()
     *           (or avformat_init_output() if that is called first) to a string
     *           which is freeable by av_free(). Set to an empty string if it
     *           was NULL in avformat_init_output().
     *
     * Freed by libavformat in avformat_free_context().
     */
    char *url;

    /**
     * Position of the first frame of the component, in
     * AV_TIME_BASE fractional seconds. NEVER set this value directly:
     * It is deduced from the AVStream values.
     *
     * Demuxing only, set by libavformat.
     */
    int64_t start_time;

    /**
     * Duration of the stream, in AV_TIME_BASE fractional
     * seconds. Only set this value if you know none of the individual stream
     * durations and also do not set any of them. This is deduced from the
     * AVStream values if not set.
     *
     * Demuxing only, set by libavformat.
     */
    int64_t duration;

    /**
     * Total stream bitrate in bit/s, 0 if not
     * available. Never set it directly if the file_size and the
     * duration are known as FFmpeg can compute it automatically.
     */
    int64_t bit_rate;

    unsigned int packet_size;
    int max_delay;

    /**
     * Flags modifying the (de)muxer behaviour. A combination of AVFMT_FLAG_*.
     * Set by the user before avformat_open_input() / avformat_write_header().
     */
    int flags;
#define AVFMT_FLAG_GENPTS       0x0001 ///< Generate missing pts even if it requires parsing future frames.
#define AVFMT_FLAG_IGNIDX       0x0002 ///< Ignore index.
#define AVFMT_FLAG_NONBLOCK     0x0004 ///< Do not block when reading packets from input.
#define AVFMT_FLAG_IGNDTS       0x0008 ///< Ignore DTS on frames that contain both DTS & PTS
#define AVFMT_FLAG_NOFILLIN     0x0010 ///< Do not infer any values from other values, just return what is stored in the container
#define AVFMT_FLAG_NOPARSE      0x0020 ///< Do not use AVParsers, you also must set AVFMT_FLAG_NOFILLIN as the fillin code works on frames and no parsing -> no frames. Also seeking to frames can not work if parsing to find frame boundaries has been disabled
#define AVFMT_FLAG_NOBUFFER     0x0040 ///< Do not buffer frames when possible
#define AVFMT_FLAG_CUSTOM_IO    0x0080 ///< The caller has supplied a custom AVIOContext, don't avio_close() it.
#define AVFMT_FLAG_DISCARD_CORRUPT  0x0100 ///< Discard frames marked corrupted
#define AVFMT_FLAG_FLUSH_PACKETS    0x0200 ///< Flush the AVIOContext every packet.
/**
 * When muxing, try to avoid writing any random/volatile data to the output.
 * This includes any random IDs, real-time timestamps/dates, muxer version, etc.
 *
 * This flag is mainly intended for testing.
 */
#define AVFMT_FLAG_BITEXACT         0x0400
#if FF_API_LAVF_MP4A_LATM
#define AVFMT_FLAG_MP4A_LATM    0x8000 ///< Deprecated, does nothing.
#endif
#define AVFMT_FLAG_SORT_DTS    0x10000 ///< try to interleave outputted packets by dts (using this flag can slow demuxing down)
#if FF_API_LAVF_PRIV_OPT
#define AVFMT_FLAG_PRIV_OPT    0x20000 ///< Enable use of private options by delaying codec open (deprecated, will do nothing once av_demuxer_open() is removed)
#endif
#if FF_API_LAVF_KEEPSIDE_FLAG
#define AVFMT_FLAG_KEEP_SIDE_DATA 0x40000 ///< Deprecated, does nothing.
#endif
#define AVFMT_FLAG_FAST_SEEK   0x80000 ///< Enable fast, but inaccurate seeks for some formats
#define AVFMT_FLAG_SHORTEST   0x100000 ///< Stop muxing when the shortest stream stops.
#define AVFMT_FLAG_AUTO_BSF   0x200000 ///< Add bitstream filters as requested by the muxer

    /**
     * Maximum size of the data read from input for determining
     * the input container format.
     * Demuxing only, set by the caller before avformat_open_input().
     */
    int64_t probesize;

    /**
     * Maximum duration (in AV_TIME_BASE units) of the data read
     * from input in avformat_find_stream_info().
     * Demuxing only, set by the caller before avformat_find_stream_info().
     * Can be set to 0 to let avformat choose using a heuristic.
     */
    int64_t max_analyze_duration;

    const uint8_t *key;
    int keylen;

    unsigned int nb_programs;
    AVProgram **programs;

    /**
     * Forced video codec_id.
     * Demuxing: Set by user.
     */
    enum AVCodecID video_codec_id;

    /**
     * Forced audio codec_id.
     * Demuxing: Set by user.
     */
    enum AVCodecID audio_codec_id;

    /**
     * Forced subtitle codec_id.
     * Demuxing: Set by user.
     */
    enum AVCodecID subtitle_codec_id;

    /**
     * Maximum amount of memory in bytes to use for the index of each stream.
     * If the index exceeds this size, entries will be discarded as
     * needed to maintain a smaller size. This can lead to slower or less
     * accurate seeking (depends on demuxer).
     * Demuxers for which a full in-memory index is mandatory will ignore
     * this.
     * - muxing: unused
     * - demuxing: set by user
     */
    unsigned int max_index_size;

    /**
     * Maximum amount of memory in bytes to use for buffering frames
     * obtained from realtime capture devices.
     */
    unsigned int max_picture_buffer;

    /**
     * Number of chapters in AVChapter array.
     * When muxing, chapters are normally written in the file header,
     * so nb_chapters should normally be initialized before write_header
     * is called. Some muxers (e.g. mov and mkv) can also write chapters
     * in the trailer.  To write chapters in the trailer, nb_chapters
     * must be zero when write_header is called and non-zero when
     * write_trailer is called.
     * - muxing: set by user
     * - demuxing: set by libavformat
     */
    unsigned int nb_chapters;
    AVChapter **chapters;

    /**
     * Metadata that applies to the whole file.
     *
     * - demuxing: set by libavformat in avformat_open_input()
     * - muxing: may be set by the caller before avformat_write_header()
     *
     * Freed by libavformat in avformat_free_context().
     */
    AVDictionary *metadata;

    /**
     * Start time of the stream in real world time, in microseconds
     * since the Unix epoch (00:00 1st January 1970). That is, pts=0 in the
     * stream was captured at this real world time.
     * - muxing: Set by the caller before avformat_write_header(). If set to
     *           either 0 or AV_NOPTS_VALUE, then the current wall-time will
     *           be used.
     * - demuxing: Set by libavformat. AV_NOPTS_VALUE if unknown. Note that
     *             the value may become known after some number of frames
     *             have been received.
     */
    int64_t start_time_realtime;

    /**
     * The number of frames used for determining the framerate in
     * avformat_find_stream_info().
     * Demuxing only, set by the caller before avformat_find_stream_info().
     */
    int fps_probe_size;

    /**
     * Error recognition; higher values will detect more errors but may
     * misdetect some more or less valid parts as errors.
     * Demuxing only, set by the caller before avformat_open_input().
     */
    int error_recognition;

    /**
     * Custom interrupt callbacks for the I/O layer.
     *
     * demuxing: set by the user before avformat_open_input().
     * muxing: set by the user before avformat_write_header()
     * (mainly useful for AVFMT_NOFILE formats). The callback
     * should also be passed to avio_open2() if it's used to
     * open the file.
     */
    AVIOInterruptCB interrupt_callback;

    /**
     * Flags to enable debugging.
     */
    int debug;
#define FF_FDEBUG_TS        0x0001

    /**
     * Maximum buffering duration for interleaving.
     *
     * To ensure all the streams are interleaved correctly,
     * av_interleaved_write_frame() will wait until it has at least one packet
     * for each stream before actually writing any packets to the output file.
     * When some streams are "sparse" (i.e. there are large gaps between
     * successive packets), this can result in excessive buffering.
     *
     * This field specifies the maximum difference between the timestamps of the
     * first and the last packet in the muxing queue, above which libavformat
     * will output a packet regardless of whether it has queued a packet for all
     * the streams.
     *
     * Muxing only, set by the caller before avformat_write_header().
     */
    int64_t max_interleave_delta;

    /**
     * Allow non-standard and experimental extension
     * @see AVCodecContext.strict_std_compliance
     */
    int strict_std_compliance;

    /**
     * Flags indicating events happening on the file, a combination of
     * AVFMT_EVENT_FLAG_*.
     *
     * - demuxing: may be set by the demuxer in avformat_open_input(),
     *   avformat_find_stream_info() and av_read_frame(). Flags must be cleared
     *   by the user once the event has been handled.
     * - muxing: may be set by the user after avformat_write_header() to
     *   indicate a user-triggered event.  The muxer will clear the flags for
     *   events it has handled in av_[interleaved]_write_frame().
     */
    int event_flags;
/**
 * - demuxing: the demuxer read new metadata from the file and updated
 *   AVFormatContext.metadata accordingly
 * - muxing: the user updated AVFormatContext.metadata and wishes the muxer to
 *   write it into the file
 */
#define AVFMT_EVENT_FLAG_METADATA_UPDATED 0x0001

    /**
     * Maximum number of packets to read while waiting for the first timestamp.
     * Decoding only.
     */
    int max_ts_probe;

    /**
     * Avoid negative timestamps during muxing.
     * Any value of the AVFMT_AVOID_NEG_TS_* constants.
     * Note, this only works when using av_interleaved_write_frame. (interleave_packet_per_dts is in use)
     * - muxing: Set by user
     * - demuxing: unused
     */
    int avoid_negative_ts;
#define AVFMT_AVOID_NEG_TS_AUTO             -1 ///< Enabled when required by target format
#define AVFMT_AVOID_NEG_TS_MAKE_NON_NEGATIVE 1 ///< Shift timestamps so they are non negative
#define AVFMT_AVOID_NEG_TS_MAKE_ZERO         2 ///< Shift timestamps so that they start at 0

    /**
     * Transport stream id.
     * This will be moved into demuxer private options. Thus no API/ABI compatibility
     */
    int ts_id;

    /**
     * Audio preload in microseconds.
     * Note, not all formats support this and unpredictable things may happen if it is used when not supported.
     * - encoding: Set by user
     * - decoding: unused
     */
    int audio_preload;

    /**
     * Max chunk time in microseconds.
     * Note, not all formats support this and unpredictable things may happen if it is used when not supported.
     * - encoding: Set by user
     * - decoding: unused
     */
    int max_chunk_duration;

    /**
     * Max chunk size in bytes
     * Note, not all formats support this and unpredictable things may happen if it is used when not supported.
     * - encoding: Set by user
     * - decoding: unused
     */
    int max_chunk_size;

    /**
     * forces the use of wallclock timestamps as pts/dts of packets
     * This has undefined results in the presence of B frames.
     * - encoding: unused
     * - decoding: Set by user
     */
    int use_wallclock_as_timestamps;

    /**
     * avio flags, used to force AVIO_FLAG_DIRECT.
     * - encoding: unused
     * - decoding: Set by user
     */
    int avio_flags;

    /**
     * The duration field can be estimated through various ways, and this field can be used
     * to know how the duration was estimated.
     * - encoding: unused
     * - decoding: Read by user
     */
    enum AVDurationEstimationMethod duration_estimation_method;

    /**
     * Skip initial bytes when opening stream
     * - encoding: unused
     * - decoding: Set by user
     */
    int64_t skip_initial_bytes;

    /**
     * Correct single timestamp overflows
     * - encoding: unused
     * - decoding: Set by user
     */
    unsigned int correct_ts_overflow;

    /**
     * Force seeking to any (also non key) frames.
     * - encoding: unused
     * - decoding: Set by user
     */
    int seek2any;

    /**
     * Flush the I/O context after each packet.
     * - encoding: Set by user
     * - decoding: unused
     */
    int flush_packets;

    /**
     * format probing score.
     * The maximal score is AVPROBE_SCORE_MAX, its set when the demuxer probes
     * the format.
     * - encoding: unused
     * - decoding: set by avformat, read by user
     */
    int probe_score;

    /**
     * number of bytes to read maximally to identify format.
     * - encoding: unused
     * - decoding: set by user
     */
    int format_probesize;

    /**
     * ',' separated list of allowed decoders.
     * If NULL then all are allowed
     * - encoding: unused
     * - decoding: set by user
     */
    char *codec_whitelist;

    /**
     * ',' separated list of allowed demuxers.
     * If NULL then all are allowed
     * - encoding: unused
     * - decoding: set by user
     */
    char *format_whitelist;

    /**
     * An opaque field for libavformat internal usage.
     * Must not be accessed in any way by callers.
     */
    AVFormatInternal *internal;

    /**
     * IO repositioned flag.
     * This is set by avformat when the underlaying IO context read pointer
     * is repositioned, for example when doing byte based seeking.
     * Demuxers can use the flag to detect such changes.
     */
    int io_repositioned;

    /**
     * Forced video codec.
     * This allows forcing a specific decoder, even when there are multiple with
     * the same codec_id.
     * Demuxing: Set by user
     */
    AVCodec *video_codec;

    /**
     * Forced audio codec.
     * This allows forcing a specific decoder, even when there are multiple with
     * the same codec_id.
     * Demuxing: Set by user
     */
    AVCodec *audio_codec;

    /**
     * Forced subtitle codec.
     * This allows forcing a specific decoder, even when there are multiple with
     * the same codec_id.
     * Demuxing: Set by user
     */
    AVCodec *subtitle_codec;

    /**
     * Forced data codec.
     * This allows forcing a specific decoder, even when there are multiple with
     * the same codec_id.
     * Demuxing: Set by user
     */
    AVCodec *data_codec;

    /**
     * Number of bytes to be written as padding in a metadata header.
     * Demuxing: Unused.
     * Muxing: Set by user via av_format_set_metadata_header_padding.
     */
    int metadata_header_padding;

    /**
     * User data.
     * This is a place for some private data of the user.
     */
    void *opaque;

    /**
     * Callback used by devices to communicate with application.
     */
    av_format_control_message control_message_cb;

    /**
     * Output timestamp offset, in microseconds.
     * Muxing: set by user
     */
    int64_t output_ts_offset;

    /**
     * dump format separator.
     * can be ", " or "\n      " or anything else
     * - muxing: Set by user.
     * - demuxing: Set by user.
     */
    uint8_t *dump_separator;

    /**
     * Forced Data codec_id.
     * Demuxing: Set by user.
     */
    enum AVCodecID data_codec_id;

#if FF_API_OLD_OPEN_CALLBACKS
    /**
     * Called to open further IO contexts when needed for demuxing.
     *
     * This can be set by the user application to perform security checks on
     * the URLs before opening them.
     * The function should behave like avio_open2(), AVFormatContext is provided
     * as contextual information and to reach AVFormatContext.opaque.
     *
     * If NULL then some simple checks are used together with avio_open2().
     *
     * Must not be accessed directly from outside avformat.
     * @See av_format_set_open_cb()
     *
     * Demuxing: Set by user.
     *
     * @deprecated Use io_open and io_close.
     */
    attribute_deprecated
    int (*open_cb)(struct AVFormatContext *s, AVIOContext **p, const char *url, int flags, const AVIOInterruptCB *int_cb, AVDictionary **options);
#endif

    /**
     * ',' separated list of allowed protocols.
     * - encoding: unused
     * - decoding: set by user
     */
    char *protocol_whitelist;

    /**
     * A callback for opening new IO streams.
     *
     * Whenever a muxer or a demuxer needs to open an IO stream (typically from
     * avformat_open_input() for demuxers, but for certain formats can happen at
     * other times as well), it will call this callback to obtain an IO context.
     *
     * @param s the format context
     * @param pb on success, the newly opened IO context should be returned here
     * @param url the url to open
     * @param flags a combination of AVIO_FLAG_*
     * @param options a dictionary of additional options, with the same
     *                semantics as in avio_open2()
     * @return 0 on success, a negative AVERROR code on failure
     *
     * @note Certain muxers and demuxers do nesting, i.e. they open one or more
     * additional internal format contexts. Thus the AVFormatContext pointer
     * passed to this callback may be different from the one facing the caller.
     * It will, however, have the same 'opaque' field.
     */
    int (*io_open)(struct AVFormatContext *s, AVIOContext **pb, const char *url,
                   int flags, AVDictionary **options);

    /**
     * A callback for closing the streams opened with AVFormatContext.io_open().
     */
    void (*io_close)(struct AVFormatContext *s, AVIOContext *pb);

    /**
     * ',' separated list of disallowed protocols.
     * - encoding: unused
     * - decoding: set by user
     */
    char *protocol_blacklist;

    /**
     * The maximum number of streams.
     * - encoding: unused
     * - decoding: set by user
     */
    int max_streams;

    /**
<<<<<<< HEAD
     * Ijk: AVFormat status code.
     * Values:
     *  0:  no error;
     *  -1: failed when opening input file in quick-parsing mode;
     *  -2: failed when playing in quick-parsing mode;
     *  -3: failed when search dash vid;
     */
#define IJK_DEMUXER_STATUS_OPEN_FAIL -1
#define IJK_DEMUXER_STATUS_PLAY_FAIL -2
#define IJK_DEMUXER_STATUS_DASH_VID_MISMATCH -3
    int demuxer_status_code;

=======
     * Skip duration calcuation in estimate_timings_from_pts.
     * - encoding: unused
     * - decoding: set by user
     */
    int skip_estimate_duration_from_pts;

    /**
     * Maximum number of packets that can be probed
     * - encoding: unused
     * - decoding: set by user
     */
    int max_probe_packets;
>>>>>>> 3f28c576
} AVFormatContext;

#if FF_API_FORMAT_GET_SET
/**
 * Accessors for some AVFormatContext fields. These used to be provided for ABI
 * compatibility, and do not need to be used anymore.
 */
attribute_deprecated
int av_format_get_probe_score(const AVFormatContext *s);
attribute_deprecated
AVCodec * av_format_get_video_codec(const AVFormatContext *s);
attribute_deprecated
void      av_format_set_video_codec(AVFormatContext *s, AVCodec *c);
attribute_deprecated
AVCodec * av_format_get_audio_codec(const AVFormatContext *s);
attribute_deprecated
void      av_format_set_audio_codec(AVFormatContext *s, AVCodec *c);
attribute_deprecated
AVCodec * av_format_get_subtitle_codec(const AVFormatContext *s);
attribute_deprecated
void      av_format_set_subtitle_codec(AVFormatContext *s, AVCodec *c);
attribute_deprecated
AVCodec * av_format_get_data_codec(const AVFormatContext *s);
attribute_deprecated
void      av_format_set_data_codec(AVFormatContext *s, AVCodec *c);
attribute_deprecated
int       av_format_get_metadata_header_padding(const AVFormatContext *s);
attribute_deprecated
void      av_format_set_metadata_header_padding(AVFormatContext *s, int c);
attribute_deprecated
void *    av_format_get_opaque(const AVFormatContext *s);
attribute_deprecated
void      av_format_set_opaque(AVFormatContext *s, void *opaque);
attribute_deprecated
av_format_control_message av_format_get_control_message_cb(const AVFormatContext *s);
attribute_deprecated
void      av_format_set_control_message_cb(AVFormatContext *s, av_format_control_message callback);
#if FF_API_OLD_OPEN_CALLBACKS
attribute_deprecated AVOpenCallback av_format_get_open_cb(const AVFormatContext *s);
attribute_deprecated void av_format_set_open_cb(AVFormatContext *s, AVOpenCallback callback);
#endif
#endif

/**
 * This function will cause global side data to be injected in the next packet
 * of each stream as well as after any subsequent seek.
 */
void av_format_inject_global_side_data(AVFormatContext *s);

/**
 * Returns the method used to set ctx->duration.
 *
 * @return AVFMT_DURATION_FROM_PTS, AVFMT_DURATION_FROM_STREAM, or AVFMT_DURATION_FROM_BITRATE.
 */
enum AVDurationEstimationMethod av_fmt_ctx_get_duration_estimation_method(const AVFormatContext* ctx);

/**
 * @defgroup lavf_core Core functions
 * @ingroup libavf
 *
 * Functions for querying libavformat capabilities, allocating core structures,
 * etc.
 * @{
 */

/**
 * Return the LIBAVFORMAT_VERSION_INT constant.
 */
unsigned avformat_version(void);

/**
 * Return the libavformat build-time configuration.
 */
const char *avformat_configuration(void);

/**
 * Return the libavformat license.
 */
const char *avformat_license(void);

#if FF_API_NEXT
/**
 * Initialize libavformat and register all the muxers, demuxers and
 * protocols. If you do not call this function, then you can select
 * exactly which formats you want to support.
 *
 * @see av_register_input_format()
 * @see av_register_output_format()
 */
attribute_deprecated
void av_register_all(void);

attribute_deprecated
void av_register_input_format(AVInputFormat *format);
attribute_deprecated
void av_register_output_format(AVOutputFormat *format);
#endif

/**
 * Do global initialization of network libraries. This is optional,
 * and not recommended anymore.
 *
 * This functions only exists to work around thread-safety issues
 * with older GnuTLS or OpenSSL libraries. If libavformat is linked
 * to newer versions of those libraries, or if you do not use them,
 * calling this function is unnecessary. Otherwise, you need to call
 * this function before any other threads using them are started.
 *
 * This function will be deprecated once support for older GnuTLS and
 * OpenSSL libraries is removed, and this function has no purpose
 * anymore.
 */
int avformat_network_init(void);

/**
 * Undo the initialization done by avformat_network_init. Call it only
 * once for each time you called avformat_network_init.
 */
int avformat_network_deinit(void);

#if FF_API_NEXT
/**
 * If f is NULL, returns the first registered input format,
 * if f is non-NULL, returns the next registered input format after f
 * or NULL if f is the last one.
 */
attribute_deprecated
AVInputFormat  *av_iformat_next(const AVInputFormat  *f);

/**
 * If f is NULL, returns the first registered output format,
 * if f is non-NULL, returns the next registered output format after f
 * or NULL if f is the last one.
 */
attribute_deprecated
AVOutputFormat *av_oformat_next(const AVOutputFormat *f);
#endif

/**
 * Iterate over all registered muxers.
 *
 * @param opaque a pointer where libavformat will store the iteration state. Must
 *               point to NULL to start the iteration.
 *
 * @return the next registered muxer or NULL when the iteration is
 *         finished
 */
const AVOutputFormat *av_muxer_iterate(void **opaque);

/**
 * Iterate over all registered demuxers.
 *
 * @param opaque a pointer where libavformat will store the iteration state. Must
 *               point to NULL to start the iteration.
 *
 * @return the next registered demuxer or NULL when the iteration is
 *         finished
 */
const AVInputFormat *av_demuxer_iterate(void **opaque);

/**
 * Allocate an AVFormatContext.
 * avformat_free_context() can be used to free the context and everything
 * allocated by the framework within it.
 */
AVFormatContext *avformat_alloc_context(void);

/**
 * Free an AVFormatContext and all its streams.
 * @param s context to free
 */
void avformat_free_context(AVFormatContext *s);

/**
 * Get the AVClass for AVFormatContext. It can be used in combination with
 * AV_OPT_SEARCH_FAKE_OBJ for examining options.
 *
 * @see av_opt_find().
 */
const AVClass *avformat_get_class(void);

/**
 * Add a new stream to a media file.
 *
 * When demuxing, it is called by the demuxer in read_header(). If the
 * flag AVFMTCTX_NOHEADER is set in s.ctx_flags, then it may also
 * be called in read_packet().
 *
 * When muxing, should be called by the user before avformat_write_header().
 *
 * User is required to call avcodec_close() and avformat_free_context() to
 * clean up the allocation by avformat_new_stream().
 *
 * @param s media file handle
 * @param c If non-NULL, the AVCodecContext corresponding to the new stream
 * will be initialized to use this codec. This is needed for e.g. codec-specific
 * defaults to be set, so codec should be provided if it is known.
 *
 * @return newly created stream or NULL on error.
 */
AVStream *avformat_new_stream(AVFormatContext *s, const AVCodec *c);

/**
 * Wrap an existing array as stream side data.
 *
 * @param st stream
 * @param type side information type
 * @param data the side data array. It must be allocated with the av_malloc()
 *             family of functions. The ownership of the data is transferred to
 *             st.
 * @param size side information size
 * @return zero on success, a negative AVERROR code on failure. On failure,
 *         the stream is unchanged and the data remains owned by the caller.
 */
int av_stream_add_side_data(AVStream *st, enum AVPacketSideDataType type,
                            uint8_t *data, size_t size);

/**
 * Allocate new information from stream.
 *
 * @param stream stream
 * @param type desired side information type
 * @param size side information size
 * @return pointer to fresh allocated data or NULL otherwise
 */
uint8_t *av_stream_new_side_data(AVStream *stream,
#if FF_API_BUFFER_SIZE_T
                                 enum AVPacketSideDataType type, int size);
#else
                                 enum AVPacketSideDataType type, size_t size);
#endif
/**
 * Get side information from stream.
 *
 * @param stream stream
 * @param type desired side information type
 * @param size If supplied, *size will be set to the size of the side data
 *             or to zero if the desired side data is not present.
 * @return pointer to data if present or NULL otherwise
 */
uint8_t *av_stream_get_side_data(const AVStream *stream,
#if FF_API_BUFFER_SIZE_T
                                 enum AVPacketSideDataType type, int *size);
#else
                                 enum AVPacketSideDataType type, size_t *size);
#endif

AVProgram *av_new_program(AVFormatContext *s, int id);

/**
 * @}
 */


/**
 * Allocate an AVFormatContext for an output format.
 * avformat_free_context() can be used to free the context and
 * everything allocated by the framework within it.
 *
 * @param *ctx is set to the created format context, or to NULL in
 * case of failure
 * @param oformat format to use for allocating the context, if NULL
 * format_name and filename are used instead
 * @param format_name the name of output format to use for allocating the
 * context, if NULL filename is used instead
 * @param filename the name of the filename to use for allocating the
 * context, may be NULL
 * @return >= 0 in case of success, a negative AVERROR code in case of
 * failure
 */
int avformat_alloc_output_context2(AVFormatContext **ctx, ff_const59 AVOutputFormat *oformat,
                                   const char *format_name, const char *filename);

/**
 * @addtogroup lavf_decoding
 * @{
 */

/**
 * Find AVInputFormat based on the short name of the input format.
 */
ff_const59 AVInputFormat *av_find_input_format(const char *short_name);

/**
 * Guess the file format.
 *
 * @param pd        data to be probed
 * @param is_opened Whether the file is already opened; determines whether
 *                  demuxers with or without AVFMT_NOFILE are probed.
 */
ff_const59 AVInputFormat *av_probe_input_format(ff_const59 AVProbeData *pd, int is_opened);

/**
 * Guess the file format.
 *
 * @param pd        data to be probed
 * @param is_opened Whether the file is already opened; determines whether
 *                  demuxers with or without AVFMT_NOFILE are probed.
 * @param score_max A probe score larger that this is required to accept a
 *                  detection, the variable is set to the actual detection
 *                  score afterwards.
 *                  If the score is <= AVPROBE_SCORE_MAX / 4 it is recommended
 *                  to retry with a larger probe buffer.
 */
ff_const59 AVInputFormat *av_probe_input_format2(ff_const59 AVProbeData *pd, int is_opened, int *score_max);

/**
 * Guess the file format.
 *
 * @param is_opened Whether the file is already opened; determines whether
 *                  demuxers with or without AVFMT_NOFILE are probed.
 * @param score_ret The score of the best detection.
 */
ff_const59 AVInputFormat *av_probe_input_format3(ff_const59 AVProbeData *pd, int is_opened, int *score_ret);

/**
 * Probe a bytestream to determine the input format. Each time a probe returns
 * with a score that is too low, the probe buffer size is increased and another
 * attempt is made. When the maximum probe size is reached, the input format
 * with the highest score is returned.
 *
 * @param pb the bytestream to probe
 * @param fmt the input format is put here
 * @param url the url of the stream
 * @param logctx the log context
 * @param offset the offset within the bytestream to probe from
 * @param max_probe_size the maximum probe buffer size (zero for default)
 * @return the score in case of success, a negative value corresponding to an
 *         the maximal score is AVPROBE_SCORE_MAX
 * AVERROR code otherwise
 */
int av_probe_input_buffer2(AVIOContext *pb, ff_const59 AVInputFormat **fmt,
                           const char *url, void *logctx,
                           unsigned int offset, unsigned int max_probe_size);

/**
 * Like av_probe_input_buffer2() but returns 0 on success
 */
int av_probe_input_buffer(AVIOContext *pb, ff_const59 AVInputFormat **fmt,
                          const char *url, void *logctx,
                          unsigned int offset, unsigned int max_probe_size);

/**
 * Open an input stream and read the header. The codecs are not opened.
 * The stream must be closed with avformat_close_input().
 *
 * @param ps Pointer to user-supplied AVFormatContext (allocated by avformat_alloc_context).
 *           May be a pointer to NULL, in which case an AVFormatContext is allocated by this
 *           function and written into ps.
 *           Note that a user-supplied AVFormatContext will be freed on failure.
 * @param url URL of the stream to open.
 * @param fmt If non-NULL, this parameter forces a specific input format.
 *            Otherwise the format is autodetected.
 * @param options  A dictionary filled with AVFormatContext and demuxer-private options.
 *                 On return this parameter will be destroyed and replaced with a dict containing
 *                 options that were not found. May be NULL.
 *
 * @return 0 on success, a negative AVERROR on failure.
 *
 * @note If you want to use custom IO, preallocate the format context and set its pb field.
 */
int avformat_open_input(AVFormatContext **ps, const char *url, ff_const59 AVInputFormat *fmt, AVDictionary **options);

#if FF_API_DEMUXER_OPEN
/**
 * @deprecated Use an AVDictionary to pass options to a demuxer.
 */
attribute_deprecated
int av_demuxer_open(AVFormatContext *ic);
#endif

/**
 * Read packets of a media file to get stream information. This
 * is useful for file formats with no headers such as MPEG. This
 * function also computes the real framerate in case of MPEG-2 repeat
 * frame mode.
 * The logical file position is not changed by this function;
 * examined packets may be buffered for later processing.
 *
 * @param ic media file handle
 * @param options  If non-NULL, an ic.nb_streams long array of pointers to
 *                 dictionaries, where i-th member contains options for
 *                 codec corresponding to i-th stream.
 *                 On return each dictionary will be filled with options that were not found.
 * @return >=0 if OK, AVERROR_xxx on error
 *
 * @note this function isn't guaranteed to open all the codecs, so
 *       options being non-empty at return is a perfectly normal behavior.
 *
 * @todo Let the user decide somehow what information is needed so that
 *       we do not waste time getting stuff the user does not need.
 */
int avformat_find_stream_info(AVFormatContext *ic, AVDictionary **options);

/**
 * Find the programs which belong to a given stream.
 *
 * @param ic    media file handle
 * @param last  the last found program, the search will start after this
 *              program, or from the beginning if it is NULL
 * @param s     stream index
 * @return the next program which belongs to s, NULL if no program is found or
 *         the last program is not among the programs of ic.
 */
AVProgram *av_find_program_from_stream(AVFormatContext *ic, AVProgram *last, int s);

void av_program_add_stream_index(AVFormatContext *ac, int progid, unsigned int idx);

/**
 * Find the "best" stream in the file.
 * The best stream is determined according to various heuristics as the most
 * likely to be what the user expects.
 * If the decoder parameter is non-NULL, av_find_best_stream will find the
 * default decoder for the stream's codec; streams for which no decoder can
 * be found are ignored.
 *
 * @param ic                media file handle
 * @param type              stream type: video, audio, subtitles, etc.
 * @param wanted_stream_nb  user-requested stream number,
 *                          or -1 for automatic selection
 * @param related_stream    try to find a stream related (eg. in the same
 *                          program) to this one, or -1 if none
 * @param decoder_ret       if non-NULL, returns the decoder for the
 *                          selected stream
 * @param flags             flags; none are currently defined
 * @return  the non-negative stream number in case of success,
 *          AVERROR_STREAM_NOT_FOUND if no stream with the requested type
 *          could be found,
 *          AVERROR_DECODER_NOT_FOUND if streams were found but no decoder
 * @note  If av_find_best_stream returns successfully and decoder_ret is not
 *        NULL, then *decoder_ret is guaranteed to be set to a valid AVCodec.
 */
int av_find_best_stream(AVFormatContext *ic,
                        enum AVMediaType type,
                        int wanted_stream_nb,
                        int related_stream,
                        AVCodec **decoder_ret,
                        int flags);

/**
 * Return the next frame of a stream.
 * This function returns what is stored in the file, and does not validate
 * that what is there are valid frames for the decoder. It will split what is
 * stored in the file into frames and return one for each call. It will not
 * omit invalid data between valid frames so as to give the decoder the maximum
 * information possible for decoding.
 *
 * On success, the returned packet is reference-counted (pkt->buf is set) and
 * valid indefinitely. The packet must be freed with av_packet_unref() when
 * it is no longer needed. For video, the packet contains exactly one frame.
 * For audio, it contains an integer number of frames if each frame has
 * a known fixed size (e.g. PCM or ADPCM data). If the audio frames have
 * a variable size (e.g. MPEG audio), then it contains one frame.
 *
 * pkt->pts, pkt->dts and pkt->duration are always set to correct
 * values in AVStream.time_base units (and guessed if the format cannot
 * provide them). pkt->pts can be AV_NOPTS_VALUE if the video format
 * has B-frames, so it is better to rely on pkt->dts if you do not
 * decompress the payload.
 *
 * @return 0 if OK, < 0 on error or end of file. On error, pkt will be blank
 *         (as if it came from av_packet_alloc()).
 *
 * @note pkt will be initialized, so it may be uninitialized, but it must not
 *       contain data that needs to be freed.
 */
int av_read_frame(AVFormatContext *s, AVPacket *pkt);

/**
 * Seek to the keyframe at timestamp.
 * 'timestamp' in 'stream_index'.
 *
 * @param s media file handle
 * @param stream_index If stream_index is (-1), a default
 * stream is selected, and timestamp is automatically converted
 * from AV_TIME_BASE units to the stream specific time_base.
 * @param timestamp Timestamp in AVStream.time_base units
 *        or, if no stream is specified, in AV_TIME_BASE units.
 * @param flags flags which select direction and seeking mode
 * @return >= 0 on success
 */
int av_seek_frame(AVFormatContext *s, int stream_index, int64_t timestamp,
                  int flags);

/**
 * Seek to timestamp ts.
 * Seeking will be done so that the point from which all active streams
 * can be presented successfully will be closest to ts and within min/max_ts.
 * Active streams are all streams that have AVStream.discard < AVDISCARD_ALL.
 *
 * If flags contain AVSEEK_FLAG_BYTE, then all timestamps are in bytes and
 * are the file position (this may not be supported by all demuxers).
 * If flags contain AVSEEK_FLAG_FRAME, then all timestamps are in frames
 * in the stream with stream_index (this may not be supported by all demuxers).
 * Otherwise all timestamps are in units of the stream selected by stream_index
 * or if stream_index is -1, in AV_TIME_BASE units.
 * If flags contain AVSEEK_FLAG_ANY, then non-keyframes are treated as
 * keyframes (this may not be supported by all demuxers).
 * If flags contain AVSEEK_FLAG_BACKWARD, it is ignored.
 *
 * @param s media file handle
 * @param stream_index index of the stream which is used as time base reference
 * @param min_ts smallest acceptable timestamp
 * @param ts target timestamp
 * @param max_ts largest acceptable timestamp
 * @param flags flags
 * @return >=0 on success, error code otherwise
 *
 * @note This is part of the new seek API which is still under construction.
 */
int avformat_seek_file(AVFormatContext *s, int stream_index, int64_t min_ts, int64_t ts, int64_t max_ts, int flags);

/**
 * Discard all internally buffered data. This can be useful when dealing with
 * discontinuities in the byte stream. Generally works only with formats that
 * can resync. This includes headerless formats like MPEG-TS/TS but should also
 * work with NUT, Ogg and in a limited way AVI for example.
 *
 * The set of streams, the detected duration, stream parameters and codecs do
 * not change when calling this function. If you want a complete reset, it's
 * better to open a new AVFormatContext.
 *
 * This does not flush the AVIOContext (s->pb). If necessary, call
 * avio_flush(s->pb) before calling this function.
 *
 * @param s media file handle
 * @return >=0 on success, error code otherwise
 */
int avformat_flush(AVFormatContext *s);

/**
 * Start playing a network-based stream (e.g. RTSP stream) at the
 * current position.
 */
int av_read_play(AVFormatContext *s);

/**
 * Pause a network-based stream (e.g. RTSP stream).
 *
 * Use av_read_play() to resume it.
 */
int av_read_pause(AVFormatContext *s);

/**
 * Close an opened input AVFormatContext. Free it and all its contents
 * and set *s to NULL.
 */
void avformat_close_input(AVFormatContext **s);
/**
 * @}
 */

#define AVSEEK_FLAG_BACKWARD 1 ///< seek backward
#define AVSEEK_FLAG_BYTE     2 ///< seeking based on position in bytes
#define AVSEEK_FLAG_ANY      4 ///< seek to any frame, even non-keyframes
#define AVSEEK_FLAG_FRAME    8 ///< seeking based on frame number
#define AVSEEK_FLAG_SAP     32 ///< seeking based on frame number
/**
 * @addtogroup lavf_encoding
 * @{
 */

#define AVSTREAM_INIT_IN_WRITE_HEADER 0 ///< stream parameters initialized in avformat_write_header
#define AVSTREAM_INIT_IN_INIT_OUTPUT  1 ///< stream parameters initialized in avformat_init_output

/**
 * Allocate the stream private data and write the stream header to
 * an output media file.
 *
 * @param s Media file handle, must be allocated with avformat_alloc_context().
 *          Its oformat field must be set to the desired output format;
 *          Its pb field must be set to an already opened AVIOContext.
 * @param options  An AVDictionary filled with AVFormatContext and muxer-private options.
 *                 On return this parameter will be destroyed and replaced with a dict containing
 *                 options that were not found. May be NULL.
 *
 * @return AVSTREAM_INIT_IN_WRITE_HEADER on success if the codec had not already been fully initialized in avformat_init,
 *         AVSTREAM_INIT_IN_INIT_OUTPUT  on success if the codec had already been fully initialized in avformat_init,
 *         negative AVERROR on failure.
 *
 * @see av_opt_find, av_dict_set, avio_open, av_oformat_next, avformat_init_output.
 */
av_warn_unused_result
int avformat_write_header(AVFormatContext *s, AVDictionary **options);

/**
 * Allocate the stream private data and initialize the codec, but do not write the header.
 * May optionally be used before avformat_write_header to initialize stream parameters
 * before actually writing the header.
 * If using this function, do not pass the same options to avformat_write_header.
 *
 * @param s Media file handle, must be allocated with avformat_alloc_context().
 *          Its oformat field must be set to the desired output format;
 *          Its pb field must be set to an already opened AVIOContext.
 * @param options  An AVDictionary filled with AVFormatContext and muxer-private options.
 *                 On return this parameter will be destroyed and replaced with a dict containing
 *                 options that were not found. May be NULL.
 *
 * @return AVSTREAM_INIT_IN_WRITE_HEADER on success if the codec requires avformat_write_header to fully initialize,
 *         AVSTREAM_INIT_IN_INIT_OUTPUT  on success if the codec has been fully initialized,
 *         negative AVERROR on failure.
 *
 * @see av_opt_find, av_dict_set, avio_open, av_oformat_next, avformat_write_header.
 */
av_warn_unused_result
int avformat_init_output(AVFormatContext *s, AVDictionary **options);

/**
 * Write a packet to an output media file.
 *
 * This function passes the packet directly to the muxer, without any buffering
 * or reordering. The caller is responsible for correctly interleaving the
 * packets if the format requires it. Callers that want libavformat to handle
 * the interleaving should call av_interleaved_write_frame() instead of this
 * function.
 *
 * @param s media file handle
 * @param pkt The packet containing the data to be written. Note that unlike
 *            av_interleaved_write_frame(), this function does not take
 *            ownership of the packet passed to it (though some muxers may make
 *            an internal reference to the input packet).
 *            <br>
 *            This parameter can be NULL (at any time, not just at the end), in
 *            order to immediately flush data buffered within the muxer, for
 *            muxers that buffer up data internally before writing it to the
 *            output.
 *            <br>
 *            Packet's @ref AVPacket.stream_index "stream_index" field must be
 *            set to the index of the corresponding stream in @ref
 *            AVFormatContext.streams "s->streams".
 *            <br>
 *            The timestamps (@ref AVPacket.pts "pts", @ref AVPacket.dts "dts")
 *            must be set to correct values in the stream's timebase (unless the
 *            output format is flagged with the AVFMT_NOTIMESTAMPS flag, then
 *            they can be set to AV_NOPTS_VALUE).
 *            The dts for subsequent packets passed to this function must be strictly
 *            increasing when compared in their respective timebases (unless the
 *            output format is flagged with the AVFMT_TS_NONSTRICT, then they
 *            merely have to be nondecreasing).  @ref AVPacket.duration
 *            "duration") should also be set if known.
 * @return < 0 on error, = 0 if OK, 1 if flushed and there is no more data to flush
 *
 * @see av_interleaved_write_frame()
 */
int av_write_frame(AVFormatContext *s, AVPacket *pkt);

/**
 * Write a packet to an output media file ensuring correct interleaving.
 *
 * This function will buffer the packets internally as needed to make sure the
 * packets in the output file are properly interleaved in the order of
 * increasing dts. Callers doing their own interleaving should call
 * av_write_frame() instead of this function.
 *
 * Using this function instead of av_write_frame() can give muxers advance
 * knowledge of future packets, improving e.g. the behaviour of the mp4
 * muxer for VFR content in fragmenting mode.
 *
 * @param s media file handle
 * @param pkt The packet containing the data to be written.
 *            <br>
 *            If the packet is reference-counted, this function will take
 *            ownership of this reference and unreference it later when it sees
 *            fit.
 *            The caller must not access the data through this reference after
 *            this function returns. If the packet is not reference-counted,
 *            libavformat will make a copy.
 *            <br>
 *            This parameter can be NULL (at any time, not just at the end), to
 *            flush the interleaving queues.
 *            <br>
 *            Packet's @ref AVPacket.stream_index "stream_index" field must be
 *            set to the index of the corresponding stream in @ref
 *            AVFormatContext.streams "s->streams".
 *            <br>
 *            The timestamps (@ref AVPacket.pts "pts", @ref AVPacket.dts "dts")
 *            must be set to correct values in the stream's timebase (unless the
 *            output format is flagged with the AVFMT_NOTIMESTAMPS flag, then
 *            they can be set to AV_NOPTS_VALUE).
 *            The dts for subsequent packets in one stream must be strictly
 *            increasing (unless the output format is flagged with the
 *            AVFMT_TS_NONSTRICT, then they merely have to be nondecreasing).
 *            @ref AVPacket.duration "duration") should also be set if known.
 *
 * @return 0 on success, a negative AVERROR on error. Libavformat will always
 *         take care of freeing the packet, even if this function fails.
 *
 * @see av_write_frame(), AVFormatContext.max_interleave_delta
 */
int av_interleaved_write_frame(AVFormatContext *s, AVPacket *pkt);

/**
 * Write an uncoded frame to an output media file.
 *
 * The frame must be correctly interleaved according to the container
 * specification; if not, av_interleaved_write_uncoded_frame() must be used.
 *
 * See av_interleaved_write_uncoded_frame() for details.
 */
int av_write_uncoded_frame(AVFormatContext *s, int stream_index,
                           AVFrame *frame);

/**
 * Write an uncoded frame to an output media file.
 *
 * If the muxer supports it, this function makes it possible to write an AVFrame
 * structure directly, without encoding it into a packet.
 * It is mostly useful for devices and similar special muxers that use raw
 * video or PCM data and will not serialize it into a byte stream.
 *
 * To test whether it is possible to use it with a given muxer and stream,
 * use av_write_uncoded_frame_query().
 *
 * The caller gives up ownership of the frame and must not access it
 * afterwards.
 *
 * @return  >=0 for success, a negative code on error
 */
int av_interleaved_write_uncoded_frame(AVFormatContext *s, int stream_index,
                                       AVFrame *frame);

/**
 * Test whether a muxer supports uncoded frame.
 *
 * @return  >=0 if an uncoded frame can be written to that muxer and stream,
 *          <0 if not
 */
int av_write_uncoded_frame_query(AVFormatContext *s, int stream_index);

/**
 * Write the stream trailer to an output media file and free the
 * file private data.
 *
 * May only be called after a successful call to avformat_write_header.
 *
 * @param s media file handle
 * @return 0 if OK, AVERROR_xxx on error
 */
int av_write_trailer(AVFormatContext *s);

/**
 * Return the output format in the list of registered output formats
 * which best matches the provided parameters, or return NULL if
 * there is no match.
 *
 * @param short_name if non-NULL checks if short_name matches with the
 * names of the registered formats
 * @param filename if non-NULL checks if filename terminates with the
 * extensions of the registered formats
 * @param mime_type if non-NULL checks if mime_type matches with the
 * MIME type of the registered formats
 */
ff_const59 AVOutputFormat *av_guess_format(const char *short_name,
                                const char *filename,
                                const char *mime_type);

/**
 * Guess the codec ID based upon muxer and filename.
 */
enum AVCodecID av_guess_codec(ff_const59 AVOutputFormat *fmt, const char *short_name,
                            const char *filename, const char *mime_type,
                            enum AVMediaType type);

/**
 * Get timing information for the data currently output.
 * The exact meaning of "currently output" depends on the format.
 * It is mostly relevant for devices that have an internal buffer and/or
 * work in real time.
 * @param s          media file handle
 * @param stream     stream in the media file
 * @param[out] dts   DTS of the last packet output for the stream, in stream
 *                   time_base units
 * @param[out] wall  absolute time when that packet whas output,
 *                   in microsecond
 * @return  0 if OK, AVERROR(ENOSYS) if the format does not support it
 * Note: some formats or devices may not allow to measure dts and wall
 * atomically.
 */
int av_get_output_timestamp(struct AVFormatContext *s, int stream,
                            int64_t *dts, int64_t *wall);


/**
 * @}
 */


/**
 * @defgroup lavf_misc Utility functions
 * @ingroup libavf
 * @{
 *
 * Miscellaneous utility functions related to both muxing and demuxing
 * (or neither).
 */

/**
 * Send a nice hexadecimal dump of a buffer to the specified file stream.
 *
 * @param f The file stream pointer where the dump should be sent to.
 * @param buf buffer
 * @param size buffer size
 *
 * @see av_hex_dump_log, av_pkt_dump2, av_pkt_dump_log2
 */
void av_hex_dump(FILE *f, const uint8_t *buf, int size);

/**
 * Send a nice hexadecimal dump of a buffer to the log.
 *
 * @param avcl A pointer to an arbitrary struct of which the first field is a
 * pointer to an AVClass struct.
 * @param level The importance level of the message, lower values signifying
 * higher importance.
 * @param buf buffer
 * @param size buffer size
 *
 * @see av_hex_dump, av_pkt_dump2, av_pkt_dump_log2
 */
void av_hex_dump_log(void *avcl, int level, const uint8_t *buf, int size);

/**
 * Send a nice dump of a packet to the specified file stream.
 *
 * @param f The file stream pointer where the dump should be sent to.
 * @param pkt packet to dump
 * @param dump_payload True if the payload must be displayed, too.
 * @param st AVStream that the packet belongs to
 */
void av_pkt_dump2(FILE *f, const AVPacket *pkt, int dump_payload, const AVStream *st);


/**
 * Send a nice dump of a packet to the log.
 *
 * @param avcl A pointer to an arbitrary struct of which the first field is a
 * pointer to an AVClass struct.
 * @param level The importance level of the message, lower values signifying
 * higher importance.
 * @param pkt packet to dump
 * @param dump_payload True if the payload must be displayed, too.
 * @param st AVStream that the packet belongs to
 */
void av_pkt_dump_log2(void *avcl, int level, const AVPacket *pkt, int dump_payload,
                      const AVStream *st);

/**
 * Get the AVCodecID for the given codec tag tag.
 * If no codec id is found returns AV_CODEC_ID_NONE.
 *
 * @param tags list of supported codec_id-codec_tag pairs, as stored
 * in AVInputFormat.codec_tag and AVOutputFormat.codec_tag
 * @param tag  codec tag to match to a codec ID
 */
enum AVCodecID av_codec_get_id(const struct AVCodecTag * const *tags, unsigned int tag);

/**
 * Get the codec tag for the given codec id id.
 * If no codec tag is found returns 0.
 *
 * @param tags list of supported codec_id-codec_tag pairs, as stored
 * in AVInputFormat.codec_tag and AVOutputFormat.codec_tag
 * @param id   codec ID to match to a codec tag
 */
unsigned int av_codec_get_tag(const struct AVCodecTag * const *tags, enum AVCodecID id);

/**
 * Get the codec tag for the given codec id.
 *
 * @param tags list of supported codec_id - codec_tag pairs, as stored
 * in AVInputFormat.codec_tag and AVOutputFormat.codec_tag
 * @param id codec id that should be searched for in the list
 * @param tag A pointer to the found tag
 * @return 0 if id was not found in tags, > 0 if it was found
 */
int av_codec_get_tag2(const struct AVCodecTag * const *tags, enum AVCodecID id,
                      unsigned int *tag);

int av_find_default_stream_index(AVFormatContext *s);

/**
 * Get the index for a specific timestamp.
 *
 * @param st        stream that the timestamp belongs to
 * @param timestamp timestamp to retrieve the index for
 * @param flags if AVSEEK_FLAG_BACKWARD then the returned index will correspond
 *                 to the timestamp which is <= the requested one, if backward
 *                 is 0, then it will be >=
 *              if AVSEEK_FLAG_ANY seek to any frame, only keyframes otherwise
 * @return < 0 if no such timestamp could be found
 */
int av_index_search_timestamp(AVStream *st, int64_t timestamp, int flags);

/**
 * Add an index entry into a sorted list. Update the entry if the list
 * already contains it.
 *
 * @param timestamp timestamp in the time base of the given stream
 */
int av_add_index_entry(AVStream *st, int64_t pos, int64_t timestamp,
                       int size, int distance, int flags);


/**
 * Split a URL string into components.
 *
 * The pointers to buffers for storing individual components may be null,
 * in order to ignore that component. Buffers for components not found are
 * set to empty strings. If the port is not found, it is set to a negative
 * value.
 *
 * @param proto the buffer for the protocol
 * @param proto_size the size of the proto buffer
 * @param authorization the buffer for the authorization
 * @param authorization_size the size of the authorization buffer
 * @param hostname the buffer for the host name
 * @param hostname_size the size of the hostname buffer
 * @param port_ptr a pointer to store the port number in
 * @param path the buffer for the path
 * @param path_size the size of the path buffer
 * @param url the URL to split
 */
void av_url_split(char *proto,         int proto_size,
                  char *authorization, int authorization_size,
                  char *hostname,      int hostname_size,
                  int *port_ptr,
                  char *path,          int path_size,
                  const char *url);


/**
 * Print detailed information about the input or output format, such as
 * duration, bitrate, streams, container, programs, metadata, side data,
 * codec and time base.
 *
 * @param ic        the context to analyze
 * @param index     index of the stream to dump information about
 * @param url       the URL to print, such as source or destination file
 * @param is_output Select whether the specified context is an input(0) or output(1)
 */
void av_dump_format(AVFormatContext *ic,
                    int index,
                    const char *url,
                    int is_output);


#define AV_FRAME_FILENAME_FLAGS_MULTIPLE 1 ///< Allow multiple %d

/**
 * Return in 'buf' the path with '%d' replaced by a number.
 *
 * Also handles the '%0nd' format where 'n' is the total number
 * of digits and '%%'.
 *
 * @param buf destination buffer
 * @param buf_size destination buffer size
 * @param path numbered sequence string
 * @param number frame number
 * @param flags AV_FRAME_FILENAME_FLAGS_*
 * @return 0 if OK, -1 on format error
 */
int av_get_frame_filename2(char *buf, int buf_size,
                          const char *path, int number, int flags);

int av_get_frame_filename(char *buf, int buf_size,
                          const char *path, int number);

/**
 * Check whether filename actually is a numbered sequence generator.
 *
 * @param filename possible numbered sequence string
 * @return 1 if a valid numbered sequence string, 0 otherwise
 */
int av_filename_number_test(const char *filename);

/**
 * Generate an SDP for an RTP session.
 *
 * Note, this overwrites the id values of AVStreams in the muxer contexts
 * for getting unique dynamic payload types.
 *
 * @param ac array of AVFormatContexts describing the RTP streams. If the
 *           array is composed by only one context, such context can contain
 *           multiple AVStreams (one AVStream per RTP stream). Otherwise,
 *           all the contexts in the array (an AVCodecContext per RTP stream)
 *           must contain only one AVStream.
 * @param n_files number of AVCodecContexts contained in ac
 * @param buf buffer where the SDP will be stored (must be allocated by
 *            the caller)
 * @param size the size of the buffer
 * @return 0 if OK, AVERROR_xxx on error
 */
int av_sdp_create(AVFormatContext *ac[], int n_files, char *buf, int size);

/**
 * Return a positive value if the given filename has one of the given
 * extensions, 0 otherwise.
 *
 * @param filename   file name to check against the given extensions
 * @param extensions a comma-separated list of filename extensions
 */
int av_match_ext(const char *filename, const char *extensions);

/**
 * Test if the given container can store a codec.
 *
 * @param ofmt           container to check for compatibility
 * @param codec_id       codec to potentially store in container
 * @param std_compliance standards compliance level, one of FF_COMPLIANCE_*
 *
 * @return 1 if codec with ID codec_id can be stored in ofmt, 0 if it cannot.
 *         A negative number if this information is not available.
 */
int avformat_query_codec(const AVOutputFormat *ofmt, enum AVCodecID codec_id,
                         int std_compliance);

/**
 * @defgroup riff_fourcc RIFF FourCCs
 * @{
 * Get the tables mapping RIFF FourCCs to libavcodec AVCodecIDs. The tables are
 * meant to be passed to av_codec_get_id()/av_codec_get_tag() as in the
 * following code:
 * @code
 * uint32_t tag = MKTAG('H', '2', '6', '4');
 * const struct AVCodecTag *table[] = { avformat_get_riff_video_tags(), 0 };
 * enum AVCodecID id = av_codec_get_id(table, tag);
 * @endcode
 */
/**
 * @return the table mapping RIFF FourCCs for video to libavcodec AVCodecID.
 */
const struct AVCodecTag *avformat_get_riff_video_tags(void);
/**
 * @return the table mapping RIFF FourCCs for audio to AVCodecID.
 */
const struct AVCodecTag *avformat_get_riff_audio_tags(void);
/**
 * @return the table mapping MOV FourCCs for video to libavcodec AVCodecID.
 */
const struct AVCodecTag *avformat_get_mov_video_tags(void);
/**
 * @return the table mapping MOV FourCCs for audio to AVCodecID.
 */
const struct AVCodecTag *avformat_get_mov_audio_tags(void);

/**
 * @}
 */

/**
 * Guess the sample aspect ratio of a frame, based on both the stream and the
 * frame aspect ratio.
 *
 * Since the frame aspect ratio is set by the codec but the stream aspect ratio
 * is set by the demuxer, these two may not be equal. This function tries to
 * return the value that you should use if you would like to display the frame.
 *
 * Basic logic is to use the stream aspect ratio if it is set to something sane
 * otherwise use the frame aspect ratio. This way a container setting, which is
 * usually easy to modify can override the coded value in the frames.
 *
 * @param format the format context which the stream is part of
 * @param stream the stream which the frame is part of
 * @param frame the frame with the aspect ratio to be determined
 * @return the guessed (valid) sample_aspect_ratio, 0/1 if no idea
 */
AVRational av_guess_sample_aspect_ratio(AVFormatContext *format, AVStream *stream, AVFrame *frame);

/**
 * Guess the frame rate, based on both the container and codec information.
 *
 * @param ctx the format context which the stream is part of
 * @param stream the stream which the frame is part of
 * @param frame the frame for which the frame rate should be determined, may be NULL
 * @return the guessed (valid) frame rate, 0/1 if no idea
 */
AVRational av_guess_frame_rate(AVFormatContext *ctx, AVStream *stream, AVFrame *frame);

/**
 * Check if the stream st contained in s is matched by the stream specifier
 * spec.
 *
 * See the "stream specifiers" chapter in the documentation for the syntax
 * of spec.
 *
 * @return  >0 if st is matched by spec;
 *          0  if st is not matched by spec;
 *          AVERROR code if spec is invalid
 *
 * @note  A stream specifier can match several streams in the format.
 */
int avformat_match_stream_specifier(AVFormatContext *s, AVStream *st,
                                    const char *spec);

int avformat_queue_attached_pictures(AVFormatContext *s);

#if FF_API_OLD_BSF
/**
 * Apply a list of bitstream filters to a packet.
 *
 * @param codec AVCodecContext, usually from an AVStream
 * @param pkt the packet to apply filters to. If, on success, the returned
 *        packet has size == 0 and side_data_elems == 0, it indicates that
 *        the packet should be dropped
 * @param bsfc a NULL-terminated list of filters to apply
 * @return  >=0 on success;
 *          AVERROR code on failure
 */
attribute_deprecated
int av_apply_bitstream_filters(AVCodecContext *codec, AVPacket *pkt,
                               AVBitStreamFilterContext *bsfc);
#endif

enum AVTimebaseSource {
    AVFMT_TBCF_AUTO = -1,
    AVFMT_TBCF_DECODER,
    AVFMT_TBCF_DEMUXER,
#if FF_API_R_FRAME_RATE
    AVFMT_TBCF_R_FRAMERATE,
#endif
};

/**
 * Transfer internal timing information from one stream to another.
 *
 * This function is useful when doing stream copy.
 *
 * @param ofmt     target output format for ost
 * @param ost      output stream which needs timings copy and adjustments
 * @param ist      reference input stream to copy timings from
 * @param copy_tb  define from where the stream codec timebase needs to be imported
 */
int avformat_transfer_internal_stream_timing_info(const AVOutputFormat *ofmt,
                                                  AVStream *ost, const AVStream *ist,
                                                  enum AVTimebaseSource copy_tb);

/**
 * Get the internal codec timebase from a stream.
 *
 * @param st  input stream to extract the timebase from
 */
AVRational av_stream_get_codec_timebase(const AVStream *st);

/**
 * @}
 */

#endif /* AVFORMAT_AVFORMAT_H */<|MERGE_RESOLUTION|>--- conflicted
+++ resolved
@@ -1863,20 +1863,6 @@
     int max_streams;
 
     /**
-<<<<<<< HEAD
-     * Ijk: AVFormat status code.
-     * Values:
-     *  0:  no error;
-     *  -1: failed when opening input file in quick-parsing mode;
-     *  -2: failed when playing in quick-parsing mode;
-     *  -3: failed when search dash vid;
-     */
-#define IJK_DEMUXER_STATUS_OPEN_FAIL -1
-#define IJK_DEMUXER_STATUS_PLAY_FAIL -2
-#define IJK_DEMUXER_STATUS_DASH_VID_MISMATCH -3
-    int demuxer_status_code;
-
-=======
      * Skip duration calcuation in estimate_timings_from_pts.
      * - encoding: unused
      * - decoding: set by user
@@ -1889,7 +1875,6 @@
      * - decoding: set by user
      */
     int max_probe_packets;
->>>>>>> 3f28c576
 } AVFormatContext;
 
 #if FF_API_FORMAT_GET_SET
