/*
 * Copyright (c) 2007 The FFmpeg Project
 *
 * This file is part of FFmpeg.
 *
 * FFmpeg is free software; you can redistribute it and/or
 * modify it under the terms of the GNU Lesser General Public
 * License as published by the Free Software Foundation; either
 * version 2.1 of the License, or (at your option) any later version.
 *
 * FFmpeg is distributed in the hope that it will be useful,
 * but WITHOUT ANY WARRANTY; without even the implied warranty of
 * MERCHANTABILITY or FITNESS FOR A PARTICULAR PURPOSE.  See the GNU
 * Lesser General Public License for more details.
 *
 * You should have received a copy of the GNU Lesser General Public
 * License along with FFmpeg; if not, write to the Free Software
 * Foundation, Inc., 51 Franklin Street, Fifth Floor, Boston, MA 02110-1301 USA
 */

#include <fcntl.h>
#include "network.h"
#include "tls.h"
#include "url.h"
#include "libavcodec/internal.h"
#include "libavutil/avutil.h"
#include "libavutil/avassert.h"
#include "libavutil/mem.h"
#include "libavutil/time.h"

int ff_tls_init(void)
{
#if CONFIG_TLS_PROTOCOL
#if CONFIG_OPENSSL
    int ret;
    if ((ret = ff_openssl_init()) < 0)
        return ret;
#endif
#if CONFIG_GNUTLS
    ff_gnutls_init();
#endif
#endif
    return 0;
}

void ff_tls_deinit(void)
{
#if CONFIG_TLS_PROTOCOL
#if CONFIG_OPENSSL
    ff_openssl_deinit();
#endif
#if CONFIG_GNUTLS
    ff_gnutls_deinit();
#endif
#endif
}

int ff_network_init(void)
{
#if HAVE_WINSOCK2_H
    WSADATA wsaData;

    if (WSAStartup(MAKEWORD(1,1), &wsaData))
        return 0;
#endif
    return 1;
}

int ff_network_wait_fd(int fd, int write)
{
    int ev = write ? POLLOUT : POLLIN;
    struct pollfd p = { .fd = fd, .events = ev, .revents = 0 };
    int ret;
    ret = poll(&p, 1, POLLING_TIME);
    return ret < 0 ? ff_neterrno() : p.revents & (ev | POLLERR | POLLHUP) ? 0 : AVERROR(EAGAIN);
}

int ff_network_wait_fd_timeout(int fd, int write, int64_t timeout, AVIOInterruptCB *int_cb)
{
    int ret;
    int64_t wait_start = 0;

    while (1) {
        if (ff_check_interrupt(int_cb))
            return AVERROR_EXIT;
        ret = ff_network_wait_fd(fd, write);
        if (ret != AVERROR(EAGAIN))
            return ret;
        if (timeout > 0) {
            if (!wait_start)
                wait_start = av_gettime_relative();
            else if (av_gettime_relative() - wait_start > timeout)
                return AVERROR(ETIMEDOUT);
        }
    }
}

int ff_network_sleep_interruptible(int64_t timeout, AVIOInterruptCB *int_cb)
{
    int64_t wait_start = av_gettime_relative();

    while (1) {
        int64_t time_left;

        if (ff_check_interrupt(int_cb))
            return AVERROR_EXIT;

        time_left = timeout - (av_gettime_relative() - wait_start);
        if (time_left <= 0)
            return AVERROR(ETIMEDOUT);

        av_usleep(FFMIN(time_left, POLLING_TIME * 1000));
    }
}

void ff_network_close(void)
{
#if HAVE_WINSOCK2_H
    WSACleanup();
#endif
}

#if HAVE_WINSOCK2_H
int ff_neterrno(void)
{
    int err = WSAGetLastError();
    switch (err) {
    case WSAEWOULDBLOCK:
        return AVERROR(EAGAIN);
    case WSAEINTR:
        return AVERROR(EINTR);
    case WSAEPROTONOSUPPORT:
        return AVERROR(EPROTONOSUPPORT);
    case WSAETIMEDOUT:
        return AVERROR(ETIMEDOUT);
    case WSAECONNREFUSED:
        return AVERROR(ECONNREFUSED);
    case WSAEINPROGRESS:
        return AVERROR(EINPROGRESS);
    }
    return -err;
}
#endif

int ff_is_multicast_address(struct sockaddr *addr)
{
    if (addr->sa_family == AF_INET) {
        return IN_MULTICAST(ntohl(((struct sockaddr_in *)addr)->sin_addr.s_addr));
    }
#if HAVE_STRUCT_SOCKADDR_IN6
    if (addr->sa_family == AF_INET6) {
        return IN6_IS_ADDR_MULTICAST(&((struct sockaddr_in6 *)addr)->sin6_addr);
    }
#endif

    return 0;
}

static int ff_poll_interrupt(struct pollfd *p, nfds_t nfds, int timeout,
                             AVIOInterruptCB *cb)
{
    int runs = timeout / POLLING_TIME;
    int ret = 0;

    do {
        if (ff_check_interrupt(cb))
            return AVERROR_EXIT;
        ret = poll(p, nfds, POLLING_TIME);
        if (ret != 0) {
            if (ret < 0)
                ret = ff_neterrno();
            if (ret == AVERROR(EINTR))
                continue;
            break;
        }
    } while (timeout <= 0 || runs-- > 0);

    if (!ret)
        return AVERROR(ETIMEDOUT);
    return ret;
}

int ff_socket(int af, int type, int proto)
{
    int fd;

#ifdef SOCK_CLOEXEC
    fd = socket(af, type | SOCK_CLOEXEC, proto);
    if (fd == -1 && errno == EINVAL)
#endif
    {
        fd = socket(af, type, proto);
#if HAVE_FCNTL
        if (fd != -1) {
            if (fcntl(fd, F_SETFD, FD_CLOEXEC) == -1)
                av_log(NULL, AV_LOG_DEBUG, "Failed to set close on exec\n");
        }
#endif
    }
#ifdef SO_NOSIGPIPE
    if (fd != -1) {
        if (setsockopt(fd, SOL_SOCKET, SO_NOSIGPIPE, &(int){1}, sizeof(int))) {
             av_log(NULL, AV_LOG_WARNING, "setsockopt(SO_NOSIGPIPE) failed\n");
        }
    }
#endif
    return fd;
}

int ff_listen(int fd, const struct sockaddr *addr,
              socklen_t addrlen)
{
    int ret;
    int reuse = 1;
    if (setsockopt(fd, SOL_SOCKET, SO_REUSEADDR, &reuse, sizeof(reuse))) {
        av_log(NULL, AV_LOG_WARNING, "setsockopt(SO_REUSEADDR) failed\n");
    }
    ret = bind(fd, addr, addrlen);
    if (ret)
        return ff_neterrno();

    ret = listen(fd, 1);
    if (ret)
        return ff_neterrno();
    return ret;
}

int ff_accept(int fd, int timeout, URLContext *h)
{
    int ret;
    struct pollfd lp = { fd, POLLIN, 0 };

    ret = ff_poll_interrupt(&lp, 1, timeout, &h->interrupt_callback);
    if (ret < 0)
        return ret;

    ret = accept(fd, NULL, NULL);
    if (ret < 0)
        return ff_neterrno();
    if (ff_socket_nonblock(ret, 1) < 0)
        av_log(h, AV_LOG_DEBUG, "ff_socket_nonblock failed\n");

    return ret;
}

int ff_listen_bind(int fd, const struct sockaddr *addr,
                   socklen_t addrlen, int timeout, URLContext *h)
{
    int ret;
    if ((ret = ff_listen(fd, addr, addrlen)) < 0)
        return ret;
    if ((ret = ff_accept(fd, timeout, h)) < 0)
        return ret;
    closesocket(fd);
    return ret;
}

int ff_listen_connect(int fd, const struct sockaddr *addr,
                      socklen_t addrlen, int timeout, URLContext *h,
                      int will_try_next)
{
    struct pollfd p = {fd, POLLOUT, 0};
    int ret;
    socklen_t optlen;

    if (ff_socket_nonblock(fd, 1) < 0)
        av_log(h, AV_LOG_DEBUG, "ff_socket_nonblock failed\n");

    while ((ret = connect(fd, addr, addrlen))) {
        ret = ff_neterrno();
        switch (ret) {
        case AVERROR(EINTR):
            if (ff_check_interrupt(&h->interrupt_callback))
                return AVERROR_EXIT;
            continue;
        case AVERROR(EINPROGRESS):
        case AVERROR(EAGAIN):
            ret = ff_poll_interrupt(&p, 1, timeout, &h->interrupt_callback);
            if (ret < 0)
                return ret;
            optlen = sizeof(ret);
            if (getsockopt (fd, SOL_SOCKET, SO_ERROR, &ret, &optlen))
                ret = AVUNERROR(ff_neterrno());
            if (ret != 0) {
                char errbuf[100];
                ret = AVERROR(ret);
                av_strerror(ret, errbuf, sizeof(errbuf));
                if (will_try_next)
                    av_log(h, AV_LOG_WARNING,
                           "Connection to %s failed (%s), trying next address\n",
                           h->filename, errbuf);
                else
                    av_log(h, AV_LOG_ERROR, "Connection to %s failed: %s\n",
                           h->filename, errbuf);
            }
        default:
            return ret;
        }
    }
    return ret;
}

<<<<<<< HEAD
int ff_sendto(int fd, const char *msg, int msg_len, int flag,
                      const struct sockaddr *addr,
                      socklen_t addrlen, int timeout, URLContext *h,
                      int will_try_next)
{
    struct pollfd p = {fd, POLLOUT, 0};
    int ret;
    socklen_t optlen;

    if (ff_socket_nonblock(fd, 1) < 0)
        av_log(NULL, AV_LOG_INFO, "ff_socket_nonblock failed\n");

    while ((ret = sendto(fd, msg, msg_len, flag, addr, addrlen)) < 0) {
        ret = ff_neterrno();
        switch (ret) {
        case AVERROR(EINTR):
            if (ff_check_interrupt(&h->interrupt_callback))
                return AVERROR_EXIT;
            continue;
        case AVERROR(EINPROGRESS):
        case AVERROR(EAGAIN):
            ret = ff_poll_interrupt(&p, 1, timeout, &h->interrupt_callback);
            if (ret < 0)
                return ret;
            optlen = sizeof(ret);
            if (getsockopt (fd, SOL_SOCKET, SO_ERROR, &ret, &optlen))
                ret = AVUNERROR(ff_neterrno());
            if (ret != 0) {
                char errbuf[100];
                ret = AVERROR(ret);
                av_strerror(ret, errbuf, sizeof(errbuf));
                if (will_try_next)
                    av_log(h, AV_LOG_WARNING,
                           "Connection to %s failed (%s), trying next address\n",
                           h->filename, errbuf);
                else
                    av_log(h, AV_LOG_ERROR, "Connection to %s failed: %s\n",
                           h->filename, errbuf);
            }
        default:
            return ret;
        }
    }
    return ret;
=======
static void interleave_addrinfo(struct addrinfo *base)
{
    struct addrinfo **next = &base->ai_next;
    while (*next) {
        struct addrinfo *cur = *next;
        // Iterate forward until we find an entry of a different family.
        if (cur->ai_family == base->ai_family) {
            next = &cur->ai_next;
            continue;
        }
        if (cur == base->ai_next) {
            // If the first one following base is of a different family, just
            // move base forward one step and continue.
            base = cur;
            next = &base->ai_next;
            continue;
        }
        // Unchain cur from the rest of the list from its current spot.
        *next = cur->ai_next;
        // Hook in cur directly after base.
        cur->ai_next = base->ai_next;
        base->ai_next = cur;
        // Restart with a new base. We know that before moving the cur element,
        // everything between the previous base and cur had the same family,
        // different from cur->ai_family. Therefore, we can keep next pointing
        // where it was, and continue from there with base at the one after
        // cur.
        base = cur->ai_next;
    }
}

static void print_address_list(void *ctx, const struct addrinfo *addr,
                               const char *title)
{
    char hostbuf[100], portbuf[20];
    av_log(ctx, AV_LOG_DEBUG, "%s:\n", title);
    while (addr) {
        getnameinfo(addr->ai_addr, addr->ai_addrlen,
                    hostbuf, sizeof(hostbuf), portbuf, sizeof(portbuf),
                    NI_NUMERICHOST | NI_NUMERICSERV);
        av_log(ctx, AV_LOG_DEBUG, "Address %s port %s\n", hostbuf, portbuf);
        addr = addr->ai_next;
    }
}

struct ConnectionAttempt {
    int fd;
    int64_t deadline_us;
    struct addrinfo *addr;
};

// Returns < 0 on error, 0 on successfully started connection attempt,
// > 0 for a connection that succeeded already.
static int start_connect_attempt(struct ConnectionAttempt *attempt,
                                 struct addrinfo **ptr, int timeout_ms,
                                 URLContext *h,
                                 void (*customize_fd)(void *, int), void *customize_ctx)
{
    struct addrinfo *ai = *ptr;
    int ret;

    *ptr = ai->ai_next;

    attempt->fd = ff_socket(ai->ai_family, ai->ai_socktype, ai->ai_protocol);
    if (attempt->fd < 0)
        return ff_neterrno();
    attempt->deadline_us = av_gettime_relative() + timeout_ms * 1000;
    attempt->addr = ai;

    ff_socket_nonblock(attempt->fd, 1);

    if (customize_fd)
        customize_fd(customize_ctx, attempt->fd);

    while ((ret = connect(attempt->fd, ai->ai_addr, ai->ai_addrlen))) {
        ret = ff_neterrno();
        switch (ret) {
        case AVERROR(EINTR):
            if (ff_check_interrupt(&h->interrupt_callback)) {
                closesocket(attempt->fd);
                attempt->fd = -1;
                return AVERROR_EXIT;
            }
            continue;
        case AVERROR(EINPROGRESS):
        case AVERROR(EAGAIN):
            return 0;
        default:
            closesocket(attempt->fd);
            attempt->fd = -1;
            return ret;
        }
    }
    return 1;
}

// Try a new connection to another address after 200 ms, as suggested in
// RFC 8305 (or sooner if an earlier attempt fails).
#define NEXT_ATTEMPT_DELAY_MS 200

int ff_connect_parallel(struct addrinfo *addrs, int timeout_ms_per_address,
                        int parallel, URLContext *h, int *fd,
                        void (*customize_fd)(void *, int), void *customize_ctx)
{
    struct ConnectionAttempt attempts[3];
    struct pollfd pfd[3];
    int nb_attempts = 0, i, j;
    int64_t next_attempt_us = av_gettime_relative(), next_deadline_us;
    int last_err = AVERROR(EIO);
    socklen_t optlen;
    char errbuf[100], hostbuf[100], portbuf[20];

    if (parallel > FF_ARRAY_ELEMS(attempts))
        parallel = FF_ARRAY_ELEMS(attempts);

    print_address_list(h, addrs, "Original list of addresses");
    // This mutates the list, but the head of the list is still the same
    // element, so the caller, who owns the list, doesn't need to get
    // an updated pointer.
    interleave_addrinfo(addrs);
    print_address_list(h, addrs, "Interleaved list of addresses");

    while (nb_attempts > 0 || addrs) {
        // Start a new connection attempt, if possible.
        if (nb_attempts < parallel && addrs) {
            getnameinfo(addrs->ai_addr, addrs->ai_addrlen,
                        hostbuf, sizeof(hostbuf), portbuf, sizeof(portbuf),
                        NI_NUMERICHOST | NI_NUMERICSERV);
            av_log(h, AV_LOG_VERBOSE, "Starting connection attempt to %s port %s\n",
                                      hostbuf, portbuf);
            last_err = start_connect_attempt(&attempts[nb_attempts], &addrs,
                                             timeout_ms_per_address, h,
                                             customize_fd, customize_ctx);
            if (last_err < 0) {
                av_strerror(last_err, errbuf, sizeof(errbuf));
                av_log(h, AV_LOG_VERBOSE, "Connected attempt failed: %s\n",
                                          errbuf);
                continue;
            }
            if (last_err > 0) {
                for (i = 0; i < nb_attempts; i++)
                    closesocket(attempts[i].fd);
                *fd = attempts[nb_attempts].fd;
                return 0;
            }
            pfd[nb_attempts].fd = attempts[nb_attempts].fd;
            pfd[nb_attempts].events = POLLOUT;
            next_attempt_us = av_gettime_relative() + NEXT_ATTEMPT_DELAY_MS * 1000;
            nb_attempts++;
        }

        av_assert0(nb_attempts > 0);
        // The connection attempts are sorted from oldest to newest, so the
        // first one will have the earliest deadline.
        next_deadline_us = attempts[0].deadline_us;
        // If we can start another attempt in parallel, wait until that time.
        if (nb_attempts < parallel && addrs)
            next_deadline_us = FFMIN(next_deadline_us, next_attempt_us);
        last_err = ff_poll_interrupt(pfd, nb_attempts,
                                     (next_deadline_us - av_gettime_relative())/1000,
                                     &h->interrupt_callback);
        if (last_err < 0 && last_err != AVERROR(ETIMEDOUT))
            break;

        // Check the status from the poll output.
        for (i = 0; i < nb_attempts; i++) {
            last_err = 0;
            if (pfd[i].revents) {
                // Some sort of action for this socket, check its status (either
                // a successful connection or an error).
                optlen = sizeof(last_err);
                if (getsockopt(attempts[i].fd, SOL_SOCKET, SO_ERROR, &last_err, &optlen))
                    last_err = ff_neterrno();
                else if (last_err != 0)
                    last_err = AVERROR(last_err);
                if (last_err == 0) {
                    // Everything is ok, we seem to have a successful
                    // connection. Close other sockets and return this one.
                    for (j = 0; j < nb_attempts; j++)
                        if (j != i)
                            closesocket(attempts[j].fd);
                    *fd = attempts[i].fd;
                    getnameinfo(attempts[i].addr->ai_addr, attempts[i].addr->ai_addrlen,
                                hostbuf, sizeof(hostbuf), portbuf, sizeof(portbuf),
                                NI_NUMERICHOST | NI_NUMERICSERV);
                    av_log(h, AV_LOG_VERBOSE, "Successfully connected to %s port %s\n",
                                              hostbuf, portbuf);
                    return 0;
                }
            }
            if (attempts[i].deadline_us < av_gettime_relative() && !last_err)
                last_err = AVERROR(ETIMEDOUT);
            if (!last_err)
                continue;
            // Error (or timeout) for this socket; close the socket and remove
            // it from the attempts/pfd arrays, to let a new attempt start
            // directly.
            getnameinfo(attempts[i].addr->ai_addr, attempts[i].addr->ai_addrlen,
                        hostbuf, sizeof(hostbuf), portbuf, sizeof(portbuf),
                        NI_NUMERICHOST | NI_NUMERICSERV);
            av_strerror(last_err, errbuf, sizeof(errbuf));
            av_log(h, AV_LOG_VERBOSE, "Connection attempt to %s port %s "
                                      "failed: %s\n", hostbuf, portbuf, errbuf);
            closesocket(attempts[i].fd);
            memmove(&attempts[i], &attempts[i + 1],
                    (nb_attempts - i - 1) * sizeof(*attempts));
            memmove(&pfd[i], &pfd[i + 1],
                    (nb_attempts - i - 1) * sizeof(*pfd));
            i--;
            nb_attempts--;
        }
    }
    for (i = 0; i < nb_attempts; i++)
        closesocket(attempts[i].fd);
    if (last_err >= 0)
        last_err = AVERROR(ECONNREFUSED);
    if (last_err != AVERROR_EXIT) {
        av_strerror(last_err, errbuf, sizeof(errbuf));
        av_log(h, AV_LOG_ERROR, "Connection to %s failed: %s\n",
               h->filename, errbuf);
    }
    return last_err;
>>>>>>> 3f28c576
}

static int match_host_pattern(const char *pattern, const char *hostname)
{
    int len_p, len_h;
    if (!strcmp(pattern, "*"))
        return 1;
    // Skip a possible *. at the start of the pattern
    if (pattern[0] == '*')
        pattern++;
    if (pattern[0] == '.')
        pattern++;
    len_p = strlen(pattern);
    len_h = strlen(hostname);
    if (len_p > len_h)
        return 0;
    // Simply check if the end of hostname is equal to 'pattern'
    if (!strcmp(pattern, &hostname[len_h - len_p])) {
        if (len_h == len_p)
            return 1; // Exact match
        if (hostname[len_h - len_p - 1] == '.')
            return 1; // The matched substring is a domain and not just a substring of a domain
    }
    return 0;
}

int ff_http_match_no_proxy(const char *no_proxy, const char *hostname)
{
    char *buf, *start;
    int ret = 0;
    if (!no_proxy)
        return 0;
    if (!hostname)
        return 0;
    buf = av_strdup(no_proxy);
    if (!buf)
        return 0;
    start = buf;
    while (start) {
        char *sep, *next = NULL;
        start += strspn(start, " ,");
        sep = start + strcspn(start, " ,");
        if (*sep) {
            next = sep + 1;
            *sep = '\0';
        }
        if (match_host_pattern(start, hostname)) {
            ret = 1;
            break;
        }
        start = next;
    }
    av_free(buf);
    return ret;
}

void ff_log_net_error(void *ctx, int level, const char* prefix)
{
    char errbuf[100];
    av_strerror(ff_neterrno(), errbuf, sizeof(errbuf));
    av_log(ctx, level, "%s: %s\n", prefix, errbuf);
}<|MERGE_RESOLUTION|>--- conflicted
+++ resolved
@@ -300,52 +300,6 @@
     return ret;
 }
 
-<<<<<<< HEAD
-int ff_sendto(int fd, const char *msg, int msg_len, int flag,
-                      const struct sockaddr *addr,
-                      socklen_t addrlen, int timeout, URLContext *h,
-                      int will_try_next)
-{
-    struct pollfd p = {fd, POLLOUT, 0};
-    int ret;
-    socklen_t optlen;
-
-    if (ff_socket_nonblock(fd, 1) < 0)
-        av_log(NULL, AV_LOG_INFO, "ff_socket_nonblock failed\n");
-
-    while ((ret = sendto(fd, msg, msg_len, flag, addr, addrlen)) < 0) {
-        ret = ff_neterrno();
-        switch (ret) {
-        case AVERROR(EINTR):
-            if (ff_check_interrupt(&h->interrupt_callback))
-                return AVERROR_EXIT;
-            continue;
-        case AVERROR(EINPROGRESS):
-        case AVERROR(EAGAIN):
-            ret = ff_poll_interrupt(&p, 1, timeout, &h->interrupt_callback);
-            if (ret < 0)
-                return ret;
-            optlen = sizeof(ret);
-            if (getsockopt (fd, SOL_SOCKET, SO_ERROR, &ret, &optlen))
-                ret = AVUNERROR(ff_neterrno());
-            if (ret != 0) {
-                char errbuf[100];
-                ret = AVERROR(ret);
-                av_strerror(ret, errbuf, sizeof(errbuf));
-                if (will_try_next)
-                    av_log(h, AV_LOG_WARNING,
-                           "Connection to %s failed (%s), trying next address\n",
-                           h->filename, errbuf);
-                else
-                    av_log(h, AV_LOG_ERROR, "Connection to %s failed: %s\n",
-                           h->filename, errbuf);
-            }
-        default:
-            return ret;
-        }
-    }
-    return ret;
-=======
 static void interleave_addrinfo(struct addrinfo *base)
 {
     struct addrinfo **next = &base->ai_next;
@@ -568,7 +522,6 @@
                h->filename, errbuf);
     }
     return last_err;
->>>>>>> 3f28c576
 }
 
 static int match_host_pattern(const char *pattern, const char *hostname)
