--- conflicted
+++ resolved
@@ -636,13 +636,6 @@
     int ret;
     int is_http = 0;
 
-<<<<<<< HEAD
-    av_dict_copy(&tmp, opts, 0);
-    av_dict_copy(&tmp, opts2, 0);
-    av_dict_set(&tmp, "seekable", "1", 0);
-
-=======
->>>>>>> 3f28c576
     if (av_strstart(url, "crypto", NULL)) {
         if (url[6] == '+' || url[6] == ':')
             proto_name = avio_find_protocol_name(url + 7);
@@ -668,11 +661,7 @@
         }
     } else if (av_strstart(proto_name, "http", NULL)) {
         is_http = 1;
-<<<<<<< HEAD
-    } else if (c->hls_io_protocol_enable) {
-=======
     } else if (av_strstart(proto_name, "data", NULL)) {
->>>>>>> 3f28c576
         ;
     } else
         return AVERROR_INVALIDDATA;
@@ -766,21 +755,7 @@
 
     if (!in) {
         AVDictionary *opts = NULL;
-<<<<<<< HEAD
-
         av_dict_copy(&opts, c->avio_opts, 0);
-
-        /* Some HLS servers don't like being sent the range header */
-        av_dict_set(&opts, "seekable", "0", 0);
-
-        // broker prior HTTP options that should be consistent across requests
-        av_dict_set(&opts, "user_agent", c->user_agent, 0);
-        av_dict_set(&opts, "cookies", c->cookies, 0);
-        av_dict_set(&opts, "headers", c->headers, 0);
-        av_dict_set(&opts, "http_proxy", c->http_proxy, 0);
-=======
-        av_dict_copy(&opts, c->avio_opts, 0);
->>>>>>> 3f28c576
 
         if (c->http_persistent)
             av_dict_set(&opts, "multiple_requests", "1", 0);
@@ -858,13 +833,6 @@
             ret = ensure_playlist(c, &pls, url);
             if (ret < 0)
                 goto fail;
-<<<<<<< HEAD
-            /* Some buggy HLS servers write #EXT-X-MEDIA-SEQUENCE more than once */
-            if (start_seq_no < 0) {
-                start_seq_no = atoi(ptr);
-                pls->start_seq_no = start_seq_no;
-            }
-=======
             seq_no = strtoull(ptr, NULL, 10);
             if (seq_no > INT64_MAX/2) {
                 av_log(c->ctx, AV_LOG_DEBUG, "MEDIA-SEQUENCE higher than "
@@ -872,7 +840,6 @@
                 seq_no &= INT64_MAX/2;
             }
             pls->start_seq_no = seq_no;
->>>>>>> 3f28c576
         } else if (av_strstart(line, "#EXT-X-PLAYLIST-TYPE:", &ptr)) {
             ret = ensure_playlist(c, &pls, url);
             if (ret < 0)
@@ -949,15 +916,6 @@
                     ret = AVERROR(ENOMEM);
                     goto fail;
                 }
-<<<<<<< HEAD
-                previous_duration1 += duration;
-                seg->previous_duration = previous_duration;
-                seg->start_time = total_duration;
-                total_duration += duration;
-                seg->duration = duration;
-                seg->key_type = key_type;
-=======
->>>>>>> 3f28c576
                 if (has_iv) {
                     memcpy(seg->iv, iv, sizeof(iv));
                 } else {
@@ -984,24 +942,6 @@
                 }
 
                 ff_make_absolute_url(tmp_str, sizeof(tmp_str), url, line);
-<<<<<<< HEAD
-
-                if (c->hls_io_protocol_enable) {
-                    char * url_start = NULL;
-                    if (c->hls_io_protocol) {
-                        strcpy(io_url, c->hls_io_protocol);
-                    } else if ((url_start =  strstr(url,"http://")) ||
-                                (url_start =  strstr(url,"https://"))) {
-                        strncpy(io_url, url, url_start - url);
-                    }
-                    av_strlcat(io_url, tmp_str, sizeof(io_url));
-                    seg->url = av_strdup(io_url);
-                    memset(io_url, 0, sizeof(io_url));
-                } else {
-                    seg->url = av_strdup(tmp_str);
-                }
-
-=======
                 if (!tmp_str[0]) {
                     ret = AVERROR_INVALIDDATA;
                     if (seg->key)
@@ -1010,7 +950,6 @@
                     goto fail;
                 }
                 seg->url = av_strdup(tmp_str);
->>>>>>> 3f28c576
                 if (!seg->url) {
                     av_free(seg->key);
                     av_free(seg);
@@ -1951,23 +1890,8 @@
     c->first_timestamp = AV_NOPTS_VALUE;
     c->cur_timestamp = AV_NOPTS_VALUE;
 
-<<<<<<< HEAD
-    if (options && *options)
-        av_dict_copy(&c->avio_opts, *options, 0);
-
-    if (u) {
-        // get the previous user agent & set back to null if string size is zero
-        update_options(&c->user_agent, "user_agent", u);
-
-        // get the previous cookies & set back to null if string size is zero
-        update_options(&c->cookies, "cookies", u);
-
-        // get the previous headers & set back to null if string size is zero
-        update_options(&c->headers, "headers", u);
-=======
     if ((ret = save_avio_options(s)) < 0)
         goto fail;
->>>>>>> 3f28c576
 
     /* XXX: Some HLS servers don't like being sent the range header,
        in this case, need to  setting http_seekable = 0 to disable
@@ -2273,11 +2197,6 @@
 
                     if (!avio_feof(&pls->pb) && ret != AVERROR_EOF) {
                         return ret;
-<<<<<<< HEAD
-                    }
-                    reset_packet(&pls->pkt);
-=======
->>>>>>> 3f28c576
                     break;
                 } else {
                     /* stream_index check prevents matching picture attachments etc. */
@@ -2286,23 +2205,10 @@
                         fill_timing_for_id3_timestamped_stream(pls);
                     }
 
-<<<<<<< HEAD
-                    if (pls->pkt.pts != AV_NOPTS_VALUE)
-                        pkt_ts =  pls->pkt.pts;
-                    else if (pls->pkt.dts != AV_NOPTS_VALUE)
-                        pkt_ts =  pls->pkt.dts;
-                    else
-                        pkt_ts = AV_NOPTS_VALUE;
-
-
-                    c->first_timestamp = s->start_time != AV_NOPTS_VALUE ? s->start_time : 0;
-
-=======
                     if (c->first_timestamp == AV_NOPTS_VALUE &&
                         pls->pkt->dts       != AV_NOPTS_VALUE)
                         c->first_timestamp = av_rescale_q(pls->pkt->dts,
                             get_timebase(pls), AV_TIME_BASE_Q);
->>>>>>> 3f28c576
                 }
 
                 if (pls->seek_timestamp == AV_NOPTS_VALUE)
@@ -2311,21 +2217,13 @@
                 if (pls->seek_stream_index < 0 ||
                     pls->seek_stream_index == pls->pkt->stream_index) {
 
-<<<<<<< HEAD
-                    if (pkt_ts == AV_NOPTS_VALUE) {
-=======
                     if (pls->pkt->dts == AV_NOPTS_VALUE) {
->>>>>>> 3f28c576
                         pls->seek_timestamp = AV_NOPTS_VALUE;
                         break;
                     }
 
                     tb = get_timebase(pls);
-<<<<<<< HEAD
-                    ts_diff = av_rescale_rnd(pkt_ts, AV_TIME_BASE,
-=======
                     ts_diff = av_rescale_rnd(pls->pkt->dts, AV_TIME_BASE,
->>>>>>> 3f28c576
                                             tb.den, AV_ROUND_DOWN) -
                             pls->seek_timestamp;
 
@@ -2551,15 +2449,8 @@
         OFFSET(http_persistent), AV_OPT_TYPE_BOOL, {.i64 = 1}, 0, 1, FLAGS },
     {"http_multiple", "Use multiple HTTP connections for fetching segments",
         OFFSET(http_multiple), AV_OPT_TYPE_BOOL, {.i64 = -1}, -1, 1, FLAGS},
-<<<<<<< HEAD
-    {"hls_io_protocol", "force segment io protocol",
-        OFFSET(hls_io_protocol), AV_OPT_TYPE_STRING, {.str= NULL}, 0, 0, FLAGS},
-    {"hls_io_protocol_enable", "enable auto copy segment io protocol from playlist",
-        OFFSET(hls_io_protocol_enable), AV_OPT_TYPE_BOOL, {.i64= 0}, 0, 1, FLAGS},
-=======
     {"http_seekable", "Use HTTP partial requests, 0 = disable, 1 = enable, -1 = auto",
         OFFSET(http_seekable), AV_OPT_TYPE_BOOL, { .i64 = -1}, -1, 1, FLAGS},
->>>>>>> 3f28c576
     {NULL}
 };
 
