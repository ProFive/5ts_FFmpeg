--- conflicted
+++ resolved
@@ -1283,15 +1283,10 @@
 
     if (track_id >= 0) {
         frag_stream_info = get_frag_stream_info(frag_index, index, track_id);
-<<<<<<< HEAD
-        if (!frag_stream_info)
-            return AV_NOPTS_VALUE;
-=======
         if (frag_stream_info->sidx_pts != AV_NOPTS_VALUE)
             return frag_stream_info->sidx_pts;
         if (frag_stream_info->first_tfra_pts != AV_NOPTS_VALUE)
             return frag_stream_info->first_tfra_pts;
->>>>>>> 3f28c576
         return frag_stream_info->sidx_pts;
     }
 
@@ -1957,16 +1952,7 @@
     }
     c->has_extradata = 1;
     if (st->codecpar->extradata_size > 1 && st->codecpar->extradata) {
-<<<<<<< HEAD
-        if (c->allow_multi_extradata) {
-            av_log(c, AV_LOG_WARNING, "found multiple glbl\n");
-        } else {
-            av_log(c, AV_LOG_WARNING, "ignoring multiple glbl\n");
-            return 0;
-        }
-=======
         av_log(c->fc, AV_LOG_WARNING, "ignoring multiple glbl\n");
->>>>>>> 3f28c576
         return 0;
     }
     ret = ff_get_extradata(c->fc, st->codecpar, pb, atom.size);
@@ -4871,17 +4857,12 @@
             pts = frag_stream_info->first_tfra_pts;
             av_log(c->fc, AV_LOG_DEBUG, "found mfra time %"PRId64
                     ", using it for pts\n", pts);
-<<<<<<< HEAD
-        } else if (!c->ignore_sidx_index && frag_stream_info->sidx_pts != AV_NOPTS_VALUE) {
-            // only use sidx to seek moof fragment, should not be used in other cases
-=======
         } else if (frag_stream_info->first_tfra_pts != AV_NOPTS_VALUE &&
             c->use_mfra_for == FF_MOV_FLAG_MFRA_DTS) {
             dts = frag_stream_info->first_tfra_pts;
             av_log(c->fc, AV_LOG_DEBUG, "found mfra time %"PRId64
                     ", using it for dts\n", pts);
         } else if (frag_stream_info->sidx_pts != AV_NOPTS_VALUE) {
->>>>>>> 3f28c576
             // FIXME: sidx earliest_presentation_time is *PTS*, s.b.
             // pts = frag_stream_info->sidx_pts;
             dts = frag_stream_info->sidx_pts - sc->time_offset;
@@ -5151,13 +5132,8 @@
     avio_rb16(pb); // reserved
 
     item_count = avio_rb16(pb);
-<<<<<<< HEAD
-    av_dict_set_int(&c->fc->metadata, "segment_count", (int)item_count, 0);
-    av_log(NULL, AV_LOG_INFO, "read sidx count = %d\n", (int)item_count);
-=======
     if (item_count == 0)
         return AVERROR_INVALIDDATA;
->>>>>>> 3f28c576
 
     for (i = 0; i < item_count; i++) {
         int index;
@@ -7895,13 +7871,8 @@
             av_log(s, AV_LOG_TRACE, "stream %d, sample %d, dts %"PRId64"\n", i, msc->current_sample, dts);
             if (!best_dts_sample || (!(s->pb->seekable & AVIO_SEEKABLE_NORMAL) && current_sample->pos < best_dts_sample->pos) ||
                 ((s->pb->seekable & AVIO_SEEKABLE_NORMAL) &&
-<<<<<<< HEAD
-                 ((msc->pb != s->pb && dts < best_dts) || (msc->pb == s->pb &&
-                 ((FFABS(best_dts - dts) <= AV_TIME_BASE && current_sample->pos < best_dts_sample->pos) ||
-=======
                  ((msc->pb != s->pb && dts < best_dts) || (msc->pb == s->pb && dts != AV_NOPTS_VALUE &&
                  ((FFABS(best_dts - dts) <= AV_TIME_BASE && current_sample->pos < sample->pos) ||
->>>>>>> 3f28c576
                   (FFABS(best_dts - dts) > AV_TIME_BASE && dts < best_dts)))))) {
                 /* find best dts sample */
                 best_dts_sample = current_sample;
