--- conflicted
+++ resolved
@@ -39,18 +39,11 @@
     int audio_stream_idx;
     int waiting_pics;
     /* audio packets are queued here until we get all the attached pictures */
-<<<<<<< HEAD
-    AVPacketList *queue, *queue_end;
-
-    /* updated streaminfo sent by the encoder at the end */
-    uint8_t *streaminfo;
-=======
     PacketList *queue, *queue_end;
 
     /* updated streaminfo sent by the encoder at the end */
     uint8_t streaminfo[FLAC_STREAMINFO_SIZE];
     int updated_streaminfo;
->>>>>>> 3f28c576
 
     unsigned attached_types;
 } FlacMuxerContext;
@@ -92,18 +85,10 @@
     AVDictionaryEntry *e;
     const char *mimetype = NULL, *desc = "";
     const AVStream *st = s->streams[pkt->stream_index];
-<<<<<<< HEAD
-    int i, mimelen, desclen, type = 0;
-=======
     int i, mimelen, desclen, type = 0, blocklen;
->>>>>>> 3f28c576
 
     if (!pkt->data)
-        return 0;
-
-    while (mime->id != AV_CODEC_ID_NONE) {
         if (mime->id == st->codecpar->codec_id) {
-            mimetype = mime->str;
             break;
         }
         mime++;
@@ -126,7 +111,6 @@
 
     if ((c->attached_types & (1 << type)) & 0x6) {
         av_log(s, AV_LOG_ERROR, "Duplicate attachment for type '%s'\n", ff_id3v2_picture_types[type]);
-<<<<<<< HEAD
         return AVERROR(EINVAL);
     }
 
@@ -144,26 +128,6 @@
         desc = e->value;
     desclen = strlen(desc);
 
-    avio_w8(pb, 0x06);
-    avio_wb24(pb, 4 + 4 + mimelen + 4 + desclen + 4 + 4 + 4 + 4 + 4 + pkt->size);
-=======
-        return AVERROR(EINVAL);
-    }
-
-    if (type == 1 && (st->codecpar->codec_id != AV_CODEC_ID_PNG ||
-                      st->codecpar->width != 32 ||
-                      st->codecpar->height != 32)) {
-        av_log(s, AV_LOG_ERROR, "File icon attachment must be a 32x32 PNG");
-        return AVERROR(EINVAL);
-    }
-
-    c->attached_types |= (1 << type);
-
-    /* get the description */
-    if ((e = av_dict_get(st->metadata, "title", NULL, 0)))
-        desc = e->value;
-    desclen = strlen(desc);
-
     blocklen = 4 + 4 + mimelen + 4 + desclen + 4 + 4 + 4 + 4 + 4 + pkt->size;
     if (blocklen >= 1<<24) {
         av_log(s, AV_LOG_ERROR, "Picture block too big %d >= %d\n", blocklen, 1<<24);
@@ -172,7 +136,6 @@
 
     avio_w8(pb, 0x06);
     avio_wb24(pb, blocklen);
->>>>>>> 3f28c576
 
     avio_wb32(pb, type);
 
@@ -313,27 +276,14 @@
 {
     FlacMuxerContext *c = s->priv_data;
     uint8_t *streaminfo;
-<<<<<<< HEAD
-    int streaminfo_size;
-=======
     buffer_size_t streaminfo_size;
->>>>>>> 3f28c576
 
     /* check for updated streaminfo */
     streaminfo = av_packet_get_side_data(pkt, AV_PKT_DATA_NEW_EXTRADATA,
                                          &streaminfo_size);
     if (streaminfo && streaminfo_size == FLAC_STREAMINFO_SIZE) {
-<<<<<<< HEAD
-        av_freep(&c->streaminfo);
-
-        c->streaminfo = av_malloc(FLAC_STREAMINFO_SIZE);
-        if (!c->streaminfo)
-            return AVERROR(ENOMEM);
-        memcpy(c->streaminfo, streaminfo, FLAC_STREAMINFO_SIZE);
-=======
         memcpy(c->streaminfo, streaminfo, FLAC_STREAMINFO_SIZE);
         c->updated_streaminfo = 1;
->>>>>>> 3f28c576
     }
 
     if (pkt->size)
@@ -352,11 +302,7 @@
         write = 0;
 
     while (c->queue) {
-<<<<<<< HEAD
-        ff_packet_list_get(&c->queue, &c->queue_end, &pkt);
-=======
         avpriv_packet_list_get(&c->queue, &c->queue_end, &pkt);
->>>>>>> 3f28c576
         if (write && (ret = flac_write_audio_packet(s, &pkt)) < 0)
             write = 0;
         av_packet_unref(&pkt);
@@ -369,17 +315,6 @@
     AVIOContext *pb = s->pb;
     int64_t file_size;
     FlacMuxerContext *c = s->priv_data;
-<<<<<<< HEAD
-    uint8_t *streaminfo = c->streaminfo ? c->streaminfo :
-                                          s->streams[c->audio_stream_idx]->codecpar->extradata;
-
-    if (c->waiting_pics) {
-        av_log(s, AV_LOG_WARNING, "No packets were sent for some of the "
-               "attached pictures.\n");
-        flac_queue_flush(s);
-    }
-=======
->>>>>>> 3f28c576
 
     if (c->waiting_pics) {
         av_log(s, AV_LOG_WARNING, "No packets were sent for some of the "
@@ -420,11 +355,7 @@
     if (pkt->stream_index == c->audio_stream_idx) {
         if (c->waiting_pics) {
             /* buffer audio packets until we get all the pictures */
-<<<<<<< HEAD
-            ret = ff_packet_list_put(&c->queue, &c->queue_end, pkt, FF_PACKETLIST_FLAG_REF_PACKET);
-=======
             ret = avpriv_packet_list_put(&c->queue, &c->queue_end, pkt, av_packet_ref, 0);
->>>>>>> 3f28c576
             if (ret < 0) {
                 av_log(s, AV_LOG_ERROR, "Out of memory in packet queue; skipping attached pictures\n");
                 c->waiting_pics = 0;
