/*
 * Copyright (c) 2008 Mans Rullgard <mans@mansr.com>
 *
 * This file is part of libswresample.
 *
 * libswresample is free software; you can redistribute it and/or
 * modify it under the terms of the GNU Lesser General Public
 * License as published by the Free Software Foundation; either
 * version 2.1 of the License, or (at your option) any later version.
 *
 * libswresample is distributed in the hope that it will be useful,
 * but WITHOUT ANY WARRANTY; without even the implied warranty of
 * MERCHANTABILITY or FITNESS FOR A PARTICULAR PURPOSE.  See the GNU
 * Lesser General Public License for more details.
 *
 * You should have received a copy of the GNU Lesser General Public
 * License along with libswresample; if not, write to the Free Software
 * Foundation, Inc., 51 Franklin Street, Fifth Floor, Boston, MA 02110-1301 USA
 */

#include "config.h"
#include "libavutil/arm/asm.S"

function swri_oldapi_conv_flt_to_s16_neon, export=1
<<<<<<< HEAD
_swri_oldapi_conv_flt_to_s16_neon:
=======
.L_swri_oldapi_conv_flt_to_s16_neon:
>>>>>>> 3f28c576
        subs            r2,  r2,  #8
        vld1.32         {q0},     [r1,:128]!
        vcvt.s32.f32    q8,  q0,  #31
        vld1.32         {q1},     [r1,:128]!
        vcvt.s32.f32    q9,  q1,  #31
        beq             3f
        bics            r12, r2,  #15
        beq             2f
1:      subs            r12, r12, #16
        vqrshrn.s32     d4,  q8,  #16
        vld1.32         {q0},     [r1,:128]!
        vcvt.s32.f32    q0,  q0,  #31
        vqrshrn.s32     d5,  q9,  #16
        vld1.32         {q1},     [r1,:128]!
        vcvt.s32.f32    q1,  q1,  #31
        vqrshrn.s32     d6,  q0,  #16
        vst1.16         {q2},     [r0,:128]!
        vqrshrn.s32     d7,  q1,  #16
        vld1.32         {q8},     [r1,:128]!
        vcvt.s32.f32    q8,  q8,  #31
        vld1.32         {q9},     [r1,:128]!
        vcvt.s32.f32    q9,  q9,  #31
        vst1.16         {q3},     [r0,:128]!
        bne             1b
        ands            r2,  r2,  #15
        beq             3f
2:      vld1.32         {q0},     [r1,:128]!
        vqrshrn.s32     d4,  q8,  #16
        vcvt.s32.f32    q0,  q0,  #31
        vld1.32         {q1},     [r1,:128]!
        vqrshrn.s32     d5,  q9,  #16
        vcvt.s32.f32    q1,  q1,  #31
        vqrshrn.s32     d6,  q0,  #16
        vst1.16         {q2},     [r0,:128]!
        vqrshrn.s32     d7,  q1,  #16
        vst1.16         {q3},     [r0,:128]!
        bx              lr
3:      vqrshrn.s32     d4,  q8,  #16
        vqrshrn.s32     d5,  q9,  #16
        vst1.16         {q2},     [r0,:128]!
        bx              lr
endfunc

function swri_oldapi_conv_fltp_to_s16_2ch_neon, export=1
<<<<<<< HEAD
_swri_oldapi_conv_fltp_to_s16_2ch_neon:
=======
.L_swri_oldapi_conv_fltp_to_s16_2ch_neon:
>>>>>>> 3f28c576
        ldm             r1,  {r1, r3}
        subs            r2,  r2,  #8
        vld1.32         {q0},     [r1,:128]!
        vcvt.s32.f32    q8,  q0,  #31
        vld1.32         {q1},     [r1,:128]!
        vcvt.s32.f32    q9,  q1,  #31
        vld1.32         {q10},    [r3,:128]!
        vcvt.s32.f32    q10, q10, #31
        vld1.32         {q11},    [r3,:128]!
        vcvt.s32.f32    q11, q11, #31
        beq             3f
        bics            r12, r2,  #15
        beq             2f
1:      subs            r12, r12, #16
        vld1.32         {q0},     [r1,:128]!
        vcvt.s32.f32    q0,  q0,  #31
        vsri.32         q10, q8,  #16
        vld1.32         {q1},     [r1,:128]!
        vcvt.s32.f32    q1,  q1,  #31
        vld1.32         {q12},    [r3,:128]!
        vcvt.s32.f32    q12, q12, #31
        vld1.32         {q13},    [r3,:128]!
        vsri.32         q11, q9,  #16
        vst1.16         {q10},    [r0,:128]!
        vcvt.s32.f32    q13, q13, #31
        vst1.16         {q11},    [r0,:128]!
        vsri.32         q12, q0,  #16
        vld1.32         {q8},     [r1,:128]!
        vsri.32         q13, q1,  #16
        vst1.16         {q12},    [r0,:128]!
        vcvt.s32.f32    q8,  q8,  #31
        vld1.32         {q9},     [r1,:128]!
        vcvt.s32.f32    q9,  q9,  #31
        vld1.32         {q10},    [r3,:128]!
        vcvt.s32.f32    q10, q10, #31
        vld1.32         {q11},    [r3,:128]!
        vcvt.s32.f32    q11, q11, #31
        vst1.16         {q13},    [r0,:128]!
        bne             1b
        ands            r2,  r2,  #15
        beq             3f
2:      vsri.32         q10, q8,  #16
        vld1.32         {q0},     [r1,:128]!
        vcvt.s32.f32    q0,  q0,  #31
        vld1.32         {q1},     [r1,:128]!
        vcvt.s32.f32    q1,  q1,  #31
        vld1.32         {q12},    [r3,:128]!
        vcvt.s32.f32    q12, q12, #31
        vsri.32         q11, q9,  #16
        vld1.32         {q13},    [r3,:128]!
        vcvt.s32.f32    q13, q13, #31
        vst1.16         {q10},    [r0,:128]!
        vsri.32         q12, q0,  #16
        vst1.16         {q11},    [r0,:128]!
        vsri.32         q13, q1,  #16
        vst1.16         {q12-q13},[r0,:128]!
        bx              lr
3:      vsri.32         q10, q8,  #16
        vsri.32         q11, q9,  #16
        vst1.16         {q10-q11},[r0,:128]!
        bx              lr
endfunc

function swri_oldapi_conv_fltp_to_s16_nch_neon, export=1
        cmp             r3,  #2
        itt             lt
        ldrlt           r1,  [r1]
<<<<<<< HEAD
        blt             _swri_oldapi_conv_flt_to_s16_neon
        beq             _swri_oldapi_conv_fltp_to_s16_2ch_neon
=======
        blt             .L_swri_oldapi_conv_flt_to_s16_neon
        beq             .L_swri_oldapi_conv_fltp_to_s16_2ch_neon
>>>>>>> 3f28c576

        push            {r4-r8, lr}
        cmp             r3,  #4
        lsl             r12, r3,  #1
        blt             4f

        @ 4 channels
5:      ldm             r1!, {r4-r7}
        mov             lr,  r2
        mov             r8,  r0
        vld1.32         {q8},     [r4,:128]!
        vcvt.s32.f32    q8,  q8,  #31
        vld1.32         {q9},     [r5,:128]!
        vcvt.s32.f32    q9,  q9,  #31
        vld1.32         {q10},    [r6,:128]!
        vcvt.s32.f32    q10, q10, #31
        vld1.32         {q11},    [r7,:128]!
        vcvt.s32.f32    q11, q11, #31
6:      subs            lr,  lr,  #8
        vld1.32         {q0},     [r4,:128]!
        vcvt.s32.f32    q0,  q0,  #31
        vsri.32         q9,  q8,  #16
        vld1.32         {q1},     [r5,:128]!
        vcvt.s32.f32    q1,  q1,  #31
        vsri.32         q11, q10, #16
        vld1.32         {q2},     [r6,:128]!
        vcvt.s32.f32    q2,  q2,  #31
        vzip.32         d18, d22
        vld1.32         {q3},     [r7,:128]!
        vcvt.s32.f32    q3,  q3,  #31
        vzip.32         d19, d23
        vst1.16         {d18},    [r8], r12
        vsri.32         q1,  q0,  #16
        vst1.16         {d22},    [r8], r12
        vsri.32         q3,  q2,  #16
        vst1.16         {d19},    [r8], r12
        vzip.32         d2,  d6
        vst1.16         {d23},    [r8], r12
        vzip.32         d3,  d7
        beq             7f
        vld1.32         {q8},     [r4,:128]!
        vcvt.s32.f32    q8,  q8,  #31
        vst1.16         {d2},     [r8], r12
        vld1.32         {q9},     [r5,:128]!
        vcvt.s32.f32    q9,  q9,  #31
        vst1.16         {d6},     [r8], r12
        vld1.32         {q10},    [r6,:128]!
        vcvt.s32.f32    q10, q10, #31
        vst1.16         {d3},     [r8], r12
        vld1.32         {q11},    [r7,:128]!
        vcvt.s32.f32    q11, q11, #31
        vst1.16         {d7},     [r8], r12
        b               6b
7:      vst1.16         {d2},     [r8], r12
        vst1.16         {d6},     [r8], r12
        vst1.16         {d3},     [r8], r12
        vst1.16         {d7},     [r8], r12
        subs            r3,  r3,  #4
        it              eq
        popeq           {r4-r8, pc}
        cmp             r3,  #4
        add             r0,  r0,  #8
        bge             5b

        @ 2 channels
4:      cmp             r3,  #2
        blt             4f
        ldm             r1!, {r4-r5}
        mov             lr,  r2
        mov             r8,  r0
        tst             lr,  #8
        vld1.32         {q8},     [r4,:128]!
        vcvt.s32.f32    q8,  q8,  #31
        vld1.32         {q9},     [r5,:128]!
        vcvt.s32.f32    q9,  q9,  #31
        vld1.32         {q10},    [r4,:128]!
        vcvt.s32.f32    q10, q10, #31
        vld1.32         {q11},    [r5,:128]!
        vcvt.s32.f32    q11, q11, #31
        beq             6f
        subs            lr,  lr,  #8
        beq             7f
        vsri.32         d18, d16, #16
        vsri.32         d19, d17, #16
        vld1.32         {q8},     [r4,:128]!
        vcvt.s32.f32    q8,  q8,  #31
        vst1.32         {d18[0]}, [r8], r12
        vsri.32         d22, d20, #16
        vst1.32         {d18[1]}, [r8], r12
        vsri.32         d23, d21, #16
        vst1.32         {d19[0]}, [r8], r12
        vst1.32         {d19[1]}, [r8], r12
        vld1.32         {q9},     [r5,:128]!
        vcvt.s32.f32    q9,  q9,  #31
        vst1.32         {d22[0]}, [r8], r12
        vst1.32         {d22[1]}, [r8], r12
        vld1.32         {q10},    [r4,:128]!
        vcvt.s32.f32    q10, q10, #31
        vst1.32         {d23[0]}, [r8], r12
        vst1.32         {d23[1]}, [r8], r12
        vld1.32         {q11},    [r5,:128]!
        vcvt.s32.f32    q11, q11, #31
6:      subs            lr,  lr,  #16
        vld1.32         {q0},     [r4,:128]!
        vcvt.s32.f32    q0,  q0,  #31
        vsri.32         d18, d16, #16
        vld1.32         {q1},     [r5,:128]!
        vcvt.s32.f32    q1,  q1,  #31
        vsri.32         d19, d17, #16
        vld1.32         {q2},     [r4,:128]!
        vcvt.s32.f32    q2,  q2,  #31
        vld1.32         {q3},     [r5,:128]!
        vcvt.s32.f32    q3,  q3,  #31
        vst1.32         {d18[0]}, [r8], r12
        vsri.32         d22, d20, #16
        vst1.32         {d18[1]}, [r8], r12
        vsri.32         d23, d21, #16
        vst1.32         {d19[0]}, [r8], r12
        vsri.32         d2,  d0,  #16
        vst1.32         {d19[1]}, [r8], r12
        vsri.32         d3,  d1,  #16
        vst1.32         {d22[0]}, [r8], r12
        vsri.32         d6,  d4,  #16
        vst1.32         {d22[1]}, [r8], r12
        vsri.32         d7,  d5,  #16
        vst1.32         {d23[0]}, [r8], r12
        vst1.32         {d23[1]}, [r8], r12
        beq             6f
        vld1.32         {q8},     [r4,:128]!
        vcvt.s32.f32    q8,  q8,  #31
        vst1.32         {d2[0]},  [r8], r12
        vst1.32         {d2[1]},  [r8], r12
        vld1.32         {q9},     [r5,:128]!
        vcvt.s32.f32    q9,  q9,  #31
        vst1.32         {d3[0]},  [r8], r12
        vst1.32         {d3[1]},  [r8], r12
        vld1.32         {q10},    [r4,:128]!
        vcvt.s32.f32    q10, q10, #31
        vst1.32         {d6[0]},  [r8], r12
        vst1.32         {d6[1]},  [r8], r12
        vld1.32         {q11},    [r5,:128]!
        vcvt.s32.f32    q11, q11, #31
        vst1.32         {d7[0]},  [r8], r12
        vst1.32         {d7[1]},  [r8], r12
        bgt             6b
6:      vst1.32         {d2[0]},  [r8], r12
        vst1.32         {d2[1]},  [r8], r12
        vst1.32         {d3[0]},  [r8], r12
        vst1.32         {d3[1]},  [r8], r12
        vst1.32         {d6[0]},  [r8], r12
        vst1.32         {d6[1]},  [r8], r12
        vst1.32         {d7[0]},  [r8], r12
        vst1.32         {d7[1]},  [r8], r12
        b               8f
7:      vsri.32         d18, d16, #16
        vsri.32         d19, d17, #16
        vst1.32         {d18[0]}, [r8], r12
        vsri.32         d22, d20, #16
        vst1.32         {d18[1]}, [r8], r12
        vsri.32         d23, d21, #16
        vst1.32         {d19[0]}, [r8], r12
        vst1.32         {d19[1]}, [r8], r12
        vst1.32         {d22[0]}, [r8], r12
        vst1.32         {d22[1]}, [r8], r12
        vst1.32         {d23[0]}, [r8], r12
        vst1.32         {d23[1]}, [r8], r12
8:      subs            r3,  r3,  #2
        add             r0,  r0,  #4
        it              eq
        popeq           {r4-r8, pc}

        @ 1 channel
4:      ldr             r4,  [r1]
        tst             r2,  #8
        mov             lr,  r2
        mov             r5,  r0
        vld1.32         {q0},     [r4,:128]!
        vcvt.s32.f32    q0,  q0,  #31
        vld1.32         {q1},     [r4,:128]!
        vcvt.s32.f32    q1,  q1,  #31
        bne             8f
6:      subs            lr,  lr,  #16
        vld1.32         {q2},     [r4,:128]!
        vcvt.s32.f32    q2,  q2,  #31
        vld1.32         {q3},     [r4,:128]!
        vcvt.s32.f32    q3,  q3,  #31
        vst1.16         {d0[1]},  [r5,:16], r12
        vst1.16         {d0[3]},  [r5,:16], r12
        vst1.16         {d1[1]},  [r5,:16], r12
        vst1.16         {d1[3]},  [r5,:16], r12
        vst1.16         {d2[1]},  [r5,:16], r12
        vst1.16         {d2[3]},  [r5,:16], r12
        vst1.16         {d3[1]},  [r5,:16], r12
        vst1.16         {d3[3]},  [r5,:16], r12
        beq             7f
        vld1.32         {q0},     [r4,:128]!
        vcvt.s32.f32    q0,  q0,  #31
        vld1.32         {q1},     [r4,:128]!
        vcvt.s32.f32    q1,  q1,  #31
7:      vst1.16         {d4[1]},  [r5,:16], r12
        vst1.16         {d4[3]},  [r5,:16], r12
        vst1.16         {d5[1]},  [r5,:16], r12
        vst1.16         {d5[3]},  [r5,:16], r12
        vst1.16         {d6[1]},  [r5,:16], r12
        vst1.16         {d6[3]},  [r5,:16], r12
        vst1.16         {d7[1]},  [r5,:16], r12
        vst1.16         {d7[3]},  [r5,:16], r12
        bgt             6b
        pop             {r4-r8, pc}
8:      subs            lr,  lr,  #8
        vst1.16         {d0[1]},  [r5,:16], r12
        vst1.16         {d0[3]},  [r5,:16], r12
        vst1.16         {d1[1]},  [r5,:16], r12
        vst1.16         {d1[3]},  [r5,:16], r12
        vst1.16         {d2[1]},  [r5,:16], r12
        vst1.16         {d2[3]},  [r5,:16], r12
        vst1.16         {d3[1]},  [r5,:16], r12
        vst1.16         {d3[3]},  [r5,:16], r12
        it              eq
        popeq           {r4-r8, pc}
        vld1.32         {q0},     [r4,:128]!
        vcvt.s32.f32    q0,  q0,  #31
        vld1.32         {q1},     [r4,:128]!
        vcvt.s32.f32    q1,  q1,  #31
        b               6b
endfunc<|MERGE_RESOLUTION|>--- conflicted
+++ resolved
@@ -22,11 +22,7 @@
 #include "libavutil/arm/asm.S"
 
 function swri_oldapi_conv_flt_to_s16_neon, export=1
-<<<<<<< HEAD
-_swri_oldapi_conv_flt_to_s16_neon:
-=======
 .L_swri_oldapi_conv_flt_to_s16_neon:
->>>>>>> 3f28c576
         subs            r2,  r2,  #8
         vld1.32         {q0},     [r1,:128]!
         vcvt.s32.f32    q8,  q0,  #31
@@ -71,11 +67,7 @@
 endfunc
 
 function swri_oldapi_conv_fltp_to_s16_2ch_neon, export=1
-<<<<<<< HEAD
-_swri_oldapi_conv_fltp_to_s16_2ch_neon:
-=======
 .L_swri_oldapi_conv_fltp_to_s16_2ch_neon:
->>>>>>> 3f28c576
         ldm             r1,  {r1, r3}
         subs            r2,  r2,  #8
         vld1.32         {q0},     [r1,:128]!
@@ -143,13 +135,8 @@
         cmp             r3,  #2
         itt             lt
         ldrlt           r1,  [r1]
-<<<<<<< HEAD
-        blt             _swri_oldapi_conv_flt_to_s16_neon
-        beq             _swri_oldapi_conv_fltp_to_s16_2ch_neon
-=======
         blt             .L_swri_oldapi_conv_flt_to_s16_neon
         beq             .L_swri_oldapi_conv_fltp_to_s16_2ch_neon
->>>>>>> 3f28c576
 
         push            {r4-r8, lr}
         cmp             r3,  #4
