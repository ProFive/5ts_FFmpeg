/*
 * Copyright (c) 2008 vmrsss
 * Copyright (c) 2009 Stefano Sabatini
 *
 * This file is part of FFmpeg.
 *
 * FFmpeg is free software; you can redistribute it and/or
 * modify it under the terms of the GNU Lesser General Public
 * License as published by the Free Software Foundation; either
 * version 2.1 of the License, or (at your option) any later version.
 *
 * FFmpeg is distributed in the hope that it will be useful,
 * but WITHOUT ANY WARRANTY; without even the implied warranty of
 * MERCHANTABILITY or FITNESS FOR A PARTICULAR PURPOSE.  See the GNU
 * Lesser General Public License for more details.
 *
 * You should have received a copy of the GNU Lesser General Public
 * License along with FFmpeg; if not, write to the Free Software
 * Foundation, Inc., 51 Franklin Street, Fifth Floor, Boston, MA 02110-1301 USA
 */

/**
 * @file
 * video padding filter
 */

#include "avfilter.h"
#include "libavutil/avstring.h"
#include "libavutil/eval.h"
#include "libavutil/pixdesc.h"
#include "libavutil/colorspace.h"
#include "libavutil/avassert.h"
#include "libavutil/imgutils.h"
#include "libavutil/parseutils.h"
#include "libavutil/mathematics.h"
#include "drawutils.h"

<<<<<<< HEAD
static const char * const var_names[] = {
=======
static const char *const var_names[] = {
    "PI",
    "PHI",
    "E",
>>>>>>> 5d42ac7f
    "in_w",   "iw",
    "in_h",   "ih",
    "out_w",  "ow",
    "out_h",  "oh",
    "x",
    "y",
    "a",
    "sar",
    "dar",
    "hsub",
    "vsub",
    NULL
};

enum var_name {
    VAR_IN_W,   VAR_IW,
    VAR_IN_H,   VAR_IH,
    VAR_OUT_W,  VAR_OW,
    VAR_OUT_H,  VAR_OH,
    VAR_X,
    VAR_Y,
    VAR_A,
    VAR_SAR,
    VAR_DAR,
    VAR_HSUB,
    VAR_VSUB,
    VARS_NB
};

static int query_formats(AVFilterContext *ctx)
{
    static const enum PixelFormat pix_fmts[] = {
        PIX_FMT_ARGB,         PIX_FMT_RGBA,
        PIX_FMT_ABGR,         PIX_FMT_BGRA,
        PIX_FMT_RGB24,        PIX_FMT_BGR24,

        PIX_FMT_YUV444P,      PIX_FMT_YUV422P,
        PIX_FMT_YUV420P,      PIX_FMT_YUV411P,
        PIX_FMT_YUV410P,      PIX_FMT_YUV440P,
        PIX_FMT_YUVJ444P,     PIX_FMT_YUVJ422P,
        PIX_FMT_YUVJ420P,     PIX_FMT_YUVJ440P,
        PIX_FMT_YUVA420P,

        PIX_FMT_NONE
    };

    avfilter_set_common_pixel_formats(ctx, avfilter_make_format_list(pix_fmts));
    return 0;
}

typedef struct {
    int w, h;               ///< output dimensions, a value of 0 will result in the input size
    int x, y;               ///< offsets of the input area with respect to the padded area
    int in_w, in_h;         ///< width and height for the padded input video, which has to be aligned to the chroma values in order to avoid chroma issues

    char w_expr[256];       ///< width  expression string
    char h_expr[256];       ///< height expression string
    char x_expr[256];       ///< width  expression string
    char y_expr[256];       ///< height expression string

    uint8_t color[4];       ///< color expressed either in YUVA or RGBA colorspace for the padding area
    uint8_t *line[4];
    int      line_step[4];
    int hsub, vsub;         ///< chroma subsampling values
    int needs_copy;
} PadContext;

static av_cold int init(AVFilterContext *ctx, const char *args, void *opaque)
{
    PadContext *pad = ctx->priv;
    char color_string[128] = "black";

    av_strlcpy(pad->w_expr, "iw", sizeof(pad->w_expr));
    av_strlcpy(pad->h_expr, "ih", sizeof(pad->h_expr));
    av_strlcpy(pad->x_expr, "0" , sizeof(pad->w_expr));
    av_strlcpy(pad->y_expr, "0" , sizeof(pad->h_expr));

    if (args)
        sscanf(args, "%255[^:]:%255[^:]:%255[^:]:%255[^:]:%127s",
               pad->w_expr, pad->h_expr, pad->x_expr, pad->y_expr, color_string);

    if (av_parse_color(pad->color, color_string, -1, ctx) < 0)
        return AVERROR(EINVAL);

    return 0;
}

static av_cold void uninit(AVFilterContext *ctx)
{
    PadContext *pad = ctx->priv;
    int i;

    for (i = 0; i < 4; i++) {
        av_freep(&pad->line[i]);
        pad->line_step[i] = 0;
    }
}

static int config_input(AVFilterLink *inlink)
{
    AVFilterContext *ctx = inlink->dst;
    PadContext *pad = ctx->priv;
    const AVPixFmtDescriptor *pix_desc = &av_pix_fmt_descriptors[inlink->format];
    uint8_t rgba_color[4];
    int ret, is_packed_rgba;
    double var_values[VARS_NB], res;
    char *expr;

    pad->hsub = pix_desc->log2_chroma_w;
    pad->vsub = pix_desc->log2_chroma_h;

    var_values[VAR_IN_W]  = var_values[VAR_IW] = inlink->w;
    var_values[VAR_IN_H]  = var_values[VAR_IH] = inlink->h;
    var_values[VAR_OUT_W] = var_values[VAR_OW] = NAN;
    var_values[VAR_OUT_H] = var_values[VAR_OH] = NAN;
    var_values[VAR_A]     = (float) inlink->w / inlink->h;
    var_values[VAR_SAR]   = inlink->sample_aspect_ratio.num ?
        (float) inlink->sample_aspect_ratio.num / inlink->sample_aspect_ratio.den : 1;
    var_values[VAR_DAR]   = var_values[VAR_A] * var_values[VAR_SAR];
    var_values[VAR_HSUB]  = 1<<pad->hsub;
    var_values[VAR_VSUB]  = 1<<pad->vsub;

    /* evaluate width and height */
    av_expr_parse_and_eval(&res, (expr = pad->w_expr),
                           var_names, var_values,
                           NULL, NULL, NULL, NULL, NULL, 0, ctx);
    pad->w = var_values[VAR_OUT_W] = var_values[VAR_OW] = res;
    if ((ret = av_expr_parse_and_eval(&res, (expr = pad->h_expr),
                                      var_names, var_values,
                                      NULL, NULL, NULL, NULL, NULL, 0, ctx)) < 0)
        goto eval_fail;
    pad->h = var_values[VAR_OUT_H] = var_values[VAR_OH] = res;
    /* evaluate the width again, as it may depend on the evaluated output height */
    if ((ret = av_expr_parse_and_eval(&res, (expr = pad->w_expr),
                                      var_names, var_values,
                                      NULL, NULL, NULL, NULL, NULL, 0, ctx)) < 0)
        goto eval_fail;
    pad->w = var_values[VAR_OUT_W] = var_values[VAR_OW] = res;

    /* evaluate x and y */
    av_expr_parse_and_eval(&res, (expr = pad->x_expr),
                           var_names, var_values,
                           NULL, NULL, NULL, NULL, NULL, 0, ctx);
    pad->x = var_values[VAR_X] = res;
    if ((ret = av_expr_parse_and_eval(&res, (expr = pad->y_expr),
                                      var_names, var_values,
                                      NULL, NULL, NULL, NULL, NULL, 0, ctx)) < 0)
        goto eval_fail;
    pad->y = var_values[VAR_Y] = res;
    /* evaluate x again, as it may depend on the evaluated y value */
    if ((ret = av_expr_parse_and_eval(&res, (expr = pad->x_expr),
                                      var_names, var_values,
                                      NULL, NULL, NULL, NULL, NULL, 0, ctx)) < 0)
        goto eval_fail;
    pad->x = var_values[VAR_X] = res;

    /* sanity check params */
    if (pad->w < 0 || pad->h < 0 || pad->x < 0 || pad->y < 0) {
        av_log(ctx, AV_LOG_ERROR, "Negative values are not acceptable.\n");
        return AVERROR(EINVAL);
    }

    if (!pad->w)
        pad->w = inlink->w;
    if (!pad->h)
        pad->h = inlink->h;

    pad->w &= ~((1 << pad->hsub) - 1);
    pad->h &= ~((1 << pad->vsub) - 1);
    pad->x &= ~((1 << pad->hsub) - 1);
    pad->y &= ~((1 << pad->vsub) - 1);

    pad->in_w = inlink->w & ~((1 << pad->hsub) - 1);
    pad->in_h = inlink->h & ~((1 << pad->vsub) - 1);

    memcpy(rgba_color, pad->color, sizeof(rgba_color));
    ff_fill_line_with_color(pad->line, pad->line_step, pad->w, pad->color,
                            inlink->format, rgba_color, &is_packed_rgba, NULL);

    av_log(ctx, AV_LOG_INFO, "w:%d h:%d -> w:%d h:%d x:%d y:%d color:0x%02X%02X%02X%02X[%s]\n",
           inlink->w, inlink->h, pad->w, pad->h, pad->x, pad->y,
           pad->color[0], pad->color[1], pad->color[2], pad->color[3],
           is_packed_rgba ? "rgba" : "yuva");

    if (pad->x <  0 || pad->y <  0                      ||
        pad->w <= 0 || pad->h <= 0                      ||
        (unsigned)pad->x + (unsigned)inlink->w > pad->w ||
        (unsigned)pad->y + (unsigned)inlink->h > pad->h) {
        av_log(ctx, AV_LOG_ERROR,
               "Input area %d:%d:%d:%d not within the padded area 0:0:%d:%d or zero-sized\n",
               pad->x, pad->y, pad->x + inlink->w, pad->y + inlink->h, pad->w, pad->h);
        return AVERROR(EINVAL);
    }

    return 0;

eval_fail:
    av_log(NULL, AV_LOG_ERROR,
           "Error when evaluating the expression '%s'\n", expr);
    return ret;

}

static int config_output(AVFilterLink *outlink)
{
    PadContext *pad = outlink->src->priv;

    outlink->w = pad->w;
    outlink->h = pad->h;
    return 0;
}

static AVFilterBufferRef *get_video_buffer(AVFilterLink *inlink, int perms, int w, int h)
{
    PadContext *pad = inlink->dst->priv;
    int align = (perms&AV_PERM_ALIGN) ? AVFILTER_ALIGN : 1;

    AVFilterBufferRef *picref = avfilter_get_video_buffer(inlink->dst->outputs[0], perms,
                                                       w + (pad->w - pad->in_w) + 4*align,
                                                       h + (pad->h - pad->in_h));
    int plane;

    picref->video->w = w;
    picref->video->h = h;

    for (plane = 0; plane < 4 && picref->data[plane]; plane++) {
        int hsub = (plane == 1 || plane == 2) ? pad->hsub : 0;
        int vsub = (plane == 1 || plane == 2) ? pad->vsub : 0;

        picref->data[plane] += FFALIGN(pad->x >> hsub, align) * pad->line_step[plane] +
            (pad->y >> vsub) * picref->linesize[plane];
    }

    return picref;
}

static int does_clip(PadContext *pad, AVFilterBufferRef *outpicref, int plane, int hsub, int vsub, int x, int y)
{
    int64_t x_in_buf, y_in_buf;

    x_in_buf =  outpicref->data[plane] - outpicref->buf->data[plane]
             +  (x >> hsub) * pad      ->line_step[plane]
             +  (y >> vsub) * outpicref->linesize [plane];

    if(x_in_buf < 0 || x_in_buf % pad->line_step[plane])
        return 1;
    x_in_buf /= pad->line_step[plane];

    av_assert0(outpicref->buf->linesize[plane]>0); //while reference can use negative linesize the main buffer should not

    y_in_buf = x_in_buf / outpicref->buf->linesize[plane];
    x_in_buf %= outpicref->buf->linesize[plane];

    if(   y_in_buf<<vsub >= outpicref->buf->h
       || x_in_buf<<hsub >= outpicref->buf->w)
        return 1;
    return 0;
}

static void start_frame(AVFilterLink *inlink, AVFilterBufferRef *inpicref)
{
    PadContext *pad = inlink->dst->priv;
    AVFilterBufferRef *outpicref = avfilter_ref_buffer(inpicref, ~0);
    int plane;

    for (plane = 0; plane < 4 && outpicref->data[plane]; plane++) {
        int hsub = (plane == 1 || plane == 2) ? pad->hsub : 0;
        int vsub = (plane == 1 || plane == 2) ? pad->vsub : 0;

        av_assert0(outpicref->buf->w>0 && outpicref->buf->h>0);

        if(outpicref->format != outpicref->buf->format) //unsupported currently
            break;

        outpicref->data[plane] -=   (pad->x  >> hsub) * pad      ->line_step[plane]
                                  + (pad->y  >> vsub) * outpicref->linesize [plane];

        if(   does_clip(pad, outpicref, plane, hsub, vsub, 0, 0)
           || does_clip(pad, outpicref, plane, hsub, vsub, 0, pad->h-1)
           || does_clip(pad, outpicref, plane, hsub, vsub, pad->w-1, 0)
           || does_clip(pad, outpicref, plane, hsub, vsub, pad->w-1, pad->h-1)
          )
            break;
    }
    pad->needs_copy= plane < 4 && outpicref->data[plane];
    if(pad->needs_copy){
        av_log(inlink->dst, AV_LOG_DEBUG, "Direct padding impossible allocating new frame\n");
        avfilter_unref_buffer(outpicref);
        outpicref = avfilter_get_video_buffer(inlink->dst->outputs[0], AV_PERM_WRITE | AV_PERM_NEG_LINESIZES,
                                                       FFMAX(inlink->w, pad->w),
                                                       FFMAX(inlink->h, pad->h));
        avfilter_copy_buffer_ref_props(outpicref, inpicref);
    }

    inlink->dst->outputs[0]->out_buf = outpicref;

    outpicref->video->w = pad->w;
    outpicref->video->h = pad->h;

    avfilter_start_frame(inlink->dst->outputs[0], outpicref);
}

static void end_frame(AVFilterLink *link)
{
    avfilter_end_frame(link->dst->outputs[0]);
    avfilter_unref_buffer(link->cur_buf);
}

static void draw_send_bar_slice(AVFilterLink *link, int y, int h, int slice_dir, int before_slice)
{
    PadContext *pad = link->dst->priv;
    int bar_y, bar_h = 0;

    if        (slice_dir * before_slice ==  1 && y == pad->y) {
        /* top bar */
        bar_y = 0;
        bar_h = pad->y;
    } else if (slice_dir * before_slice == -1 && (y + h) == (pad->y + pad->in_h)) {
        /* bottom bar */
        bar_y = pad->y + pad->in_h;
        bar_h = pad->h - pad->in_h - pad->y;
    }

    if (bar_h) {
        ff_draw_rectangle(link->dst->outputs[0]->out_buf->data,
                          link->dst->outputs[0]->out_buf->linesize,
                          pad->line, pad->line_step, pad->hsub, pad->vsub,
                          0, bar_y, pad->w, bar_h);
        avfilter_draw_slice(link->dst->outputs[0], bar_y, bar_h, slice_dir);
    }
}

static void draw_slice(AVFilterLink *link, int y, int h, int slice_dir)
{
    PadContext *pad = link->dst->priv;
    AVFilterBufferRef *outpic = link->dst->outputs[0]->out_buf;
    AVFilterBufferRef *inpic = link->cur_buf;

    y += pad->y;

    y &= ~((1 << pad->vsub) - 1);
    h &= ~((1 << pad->vsub) - 1);

    if (!h)
        return;
    draw_send_bar_slice(link, y, h, slice_dir, 1);

    /* left border */
    ff_draw_rectangle(outpic->data, outpic->linesize, pad->line, pad->line_step,
                      pad->hsub, pad->vsub, 0, y, pad->x, h);

    if(pad->needs_copy){
        ff_copy_rectangle(outpic->data, outpic->linesize,
                          inpic->data, inpic->linesize, pad->line_step,
                          pad->hsub, pad->vsub,
                          pad->x, y, y-pad->y, inpic->video->w, h);
    }

    /* right border */
    ff_draw_rectangle(outpic->data, outpic->linesize,
                      pad->line, pad->line_step, pad->hsub, pad->vsub,
                      pad->x + pad->in_w, y, pad->w - pad->x - pad->in_w, h);
    avfilter_draw_slice(link->dst->outputs[0], y, h, slice_dir);

    draw_send_bar_slice(link, y, h, slice_dir, -1);
}

AVFilter avfilter_vf_pad = {
    .name          = "pad",
    .description   = NULL_IF_CONFIG_SMALL("Pad input image to width:height[:x:y[:color]] (default x and y: 0, default color: black)."),

    .priv_size     = sizeof(PadContext),
    .init          = init,
    .uninit        = uninit,
    .query_formats = query_formats,

    .inputs    = (const AVFilterPad[]) {{ .name       = "default",
                                    .type             = AVMEDIA_TYPE_VIDEO,
                                    .config_props     = config_input,
                                    .get_video_buffer = get_video_buffer,
                                    .start_frame      = start_frame,
                                    .draw_slice       = draw_slice,
                                    .end_frame        = end_frame, },
                                  { .name = NULL}},

    .outputs   = (const AVFilterPad[]) {{ .name       = "default",
                                    .type             = AVMEDIA_TYPE_VIDEO,
                                    .config_props     = config_output, },
                                  { .name = NULL}},
};<|MERGE_RESOLUTION|>--- conflicted
+++ resolved
@@ -35,14 +35,7 @@
 #include "libavutil/mathematics.h"
 #include "drawutils.h"
 
-<<<<<<< HEAD
-static const char * const var_names[] = {
-=======
 static const char *const var_names[] = {
-    "PI",
-    "PHI",
-    "E",
->>>>>>> 5d42ac7f
     "in_w",   "iw",
     "in_h",   "ih",
     "out_w",  "ow",
