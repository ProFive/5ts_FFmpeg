/*
 * Copyright (c) 2010 Brandon Mintern
 * Copyright (c) 2007 Bobby Bingham
 *
 * This file is part of FFmpeg.
 *
 * FFmpeg is free software; you can redistribute it and/or
 * modify it under the terms of the GNU Lesser General Public
 * License as published by the Free Software Foundation; either
 * version 2.1 of the License, or (at your option) any later version.
 *
 * FFmpeg is distributed in the hope that it will be useful,
 * but WITHOUT ANY WARRANTY; without even the implied warranty of
 * MERCHANTABILITY or FITNESS FOR A PARTICULAR PURPOSE.  See the GNU
 * Lesser General Public License for more details.
 *
 * You should have received a copy of the GNU Lesser General Public
 * License along with FFmpeg; if not, write to the Free Software
 * Foundation, Inc., 51 Franklin Street, Fifth Floor, Boston, MA 02110-1301 USA
 */

/**
 * @file
 * video fade filter
 * based heavily on vf_negate.c by Bobby Bingham
 */

#include "libavutil/avstring.h"
#include "libavutil/common.h"
#include "libavutil/eval.h"
#include "libavutil/opt.h"
#include "libavutil/pixdesc.h"
#include "avfilter.h"
#include "drawutils.h"
#include "internal.h"
#include "formats.h"
#include "internal.h"
#include "video.h"

#define R 0
#define G 1
#define B 2
#define A 3

#define Y 0
#define U 1
#define V 2

typedef struct {
    const AVClass *class;
    int factor, fade_per_frame;
    unsigned int frame_index, start_frame, stop_frame, nb_frames;
    int hsub, vsub, bpp;
    unsigned int black_level, black_level_scaled;
    uint8_t is_packed_rgb;
    uint8_t rgba_map[4];
    int alpha;

    char *type;
} FadeContext;

#define OFFSET(x) offsetof(FadeContext, x)
#define FLAGS AV_OPT_FLAG_VIDEO_PARAM|AV_OPT_FLAG_FILTERING_PARAM

static const AVOption fade_options[] = {
    { "type",        "set the fade direction",                     OFFSET(type),        AV_OPT_TYPE_STRING, {.str = "in" }, CHAR_MIN, CHAR_MAX, FLAGS },
    { "t",           "set the fade direction",                     OFFSET(type),        AV_OPT_TYPE_STRING, {.str = "in" }, CHAR_MIN, CHAR_MAX, FLAGS },
    { "start_frame", "set expression of frame to start fading",    OFFSET(start_frame), AV_OPT_TYPE_INT, {.i64 = 0    }, 0, INT_MAX, FLAGS },
    { "s",           "set expression of frame to start fading",    OFFSET(start_frame), AV_OPT_TYPE_INT, {.i64 = 0    }, 0, INT_MAX, FLAGS },
    { "nb_frames",   "set expression for fade duration in frames", OFFSET(nb_frames),   AV_OPT_TYPE_INT, {.i64 = 25   }, 0, INT_MAX, FLAGS },
    { "n",           "set expression for fade duration in frames", OFFSET(nb_frames),   AV_OPT_TYPE_INT, {.i64 = 25   }, 0, INT_MAX, FLAGS },
    { "alpha",       "fade alpha if it is available on the input", OFFSET(alpha),       AV_OPT_TYPE_INT, {.i64 = 0    }, 0,       1, FLAGS },
    {NULL},
};

AVFILTER_DEFINE_CLASS(fade);

static av_cold int init(AVFilterContext *ctx, const char *args)
{
    FadeContext *fade = ctx->priv;
    int ret = 0;
    char *args1, *expr, *bufptr = NULL;

    fade->class = &fade_class;
    av_opt_set_defaults(fade);

    if (!(args1 = av_strdup(args))) {
        ret = AVERROR(ENOMEM);
        goto end;
    }

    if (expr = av_strtok(args1, ":", &bufptr)) {
        av_free(fade->type);
        if (!(fade->type = av_strdup(expr))) {
            ret = AVERROR(ENOMEM);
            goto end;
        }
    }
    if (expr = av_strtok(NULL, ":", &bufptr)) {
        if ((ret = av_opt_set(fade, "start_frame", expr, 0)) < 0) {
            av_log(ctx, AV_LOG_ERROR,
                   "Invalid value '%s' for start_frame option\n", expr);
            return ret;
        }
    }
    if (expr = av_strtok(NULL, ":", &bufptr)) {
        if ((ret = av_opt_set(fade, "nb_frames", expr, 0)) < 0) {
            av_log(ctx, AV_LOG_ERROR,
                   "Invalid value '%s' for nb_frames option\n", expr);
            return ret;
        }
    }

    if (bufptr && (ret = av_set_options_string(fade, bufptr, "=", ":")) < 0)
        goto end;

    fade->fade_per_frame = (1 << 16) / fade->nb_frames;
    if (!strcmp(fade->type, "in"))
        fade->factor = 0;
    else if (!strcmp(fade->type, "out")) {
        fade->fade_per_frame = -fade->fade_per_frame;
        fade->factor = (1 << 16);
    } else {
        av_log(ctx, AV_LOG_ERROR,
               "Type argument must be 'in' or 'out' but '%s' was specified\n", fade->type);
        ret = AVERROR(EINVAL);
        goto end;
    }
    fade->stop_frame = fade->start_frame + fade->nb_frames;

    av_log(ctx, AV_LOG_VERBOSE,
           "type:%s start_frame:%d nb_frames:%d alpha:%d\n",
           fade->type, fade->start_frame, fade->nb_frames, fade->alpha);

end:
    av_free(args1);
    return ret;
}

static av_cold void uninit(AVFilterContext *ctx)
{
    FadeContext *fade = ctx->priv;

    av_freep(&fade->type);
}

static int query_formats(AVFilterContext *ctx)
{
    static const enum AVPixelFormat pix_fmts[] = {
        AV_PIX_FMT_YUV444P,  AV_PIX_FMT_YUV422P,  AV_PIX_FMT_YUV420P,
        AV_PIX_FMT_YUV411P,  AV_PIX_FMT_YUV410P,
        AV_PIX_FMT_YUVJ444P, AV_PIX_FMT_YUVJ422P, AV_PIX_FMT_YUVJ420P,
        AV_PIX_FMT_YUV440P,  AV_PIX_FMT_YUVJ440P,
        AV_PIX_FMT_YUVA420P,
        AV_PIX_FMT_RGB24,    AV_PIX_FMT_BGR24,
        AV_PIX_FMT_ARGB,     AV_PIX_FMT_ABGR,
        AV_PIX_FMT_RGBA,     AV_PIX_FMT_BGRA,
        AV_PIX_FMT_NONE
    };

    ff_set_common_formats(ctx, ff_make_format_list(pix_fmts));
    return 0;
}

const static enum AVPixelFormat studio_level_pix_fmts[] = {
    AV_PIX_FMT_YUV444P,  AV_PIX_FMT_YUV422P,  AV_PIX_FMT_YUV420P,
    AV_PIX_FMT_YUV411P,  AV_PIX_FMT_YUV410P,
    AV_PIX_FMT_YUV440P,
    AV_PIX_FMT_NONE
};

static enum AVPixelFormat alpha_pix_fmts[] = {
    AV_PIX_FMT_YUVA420P,
    AV_PIX_FMT_ARGB, AV_PIX_FMT_ABGR,
    AV_PIX_FMT_RGBA, AV_PIX_FMT_BGRA,
    AV_PIX_FMT_NONE
};

static int config_props(AVFilterLink *inlink)
{
    FadeContext *fade = inlink->dst->priv;
    const AVPixFmtDescriptor *pixdesc = &av_pix_fmt_descriptors[inlink->format];

    fade->hsub = pixdesc->log2_chroma_w;
    fade->vsub = pixdesc->log2_chroma_h;

    fade->bpp = av_get_bits_per_pixel(pixdesc) >> 3;
    fade->alpha = fade->alpha ? ff_fmt_is_in(inlink->format, alpha_pix_fmts) : 0;
    fade->is_packed_rgb = ff_fill_rgba_map(fade->rgba_map, inlink->format) >= 0;

    /* use CCIR601/709 black level for studio-level pixel non-alpha components */
    fade->black_level =
            ff_fmt_is_in(inlink->format, studio_level_pix_fmts) && !fade->alpha ? 16 : 0;
    /* 32768 = 1 << 15, it is an integer representation
     * of 0.5 and is for rounding. */
    fade->black_level_scaled = (fade->black_level << 16) + 32768;
    return 0;
}

static void fade_plane(int y, int h, int w,
                       int fade_factor, int black_level, int black_level_scaled,
                       uint8_t offset, uint8_t step, int bytes_per_plane,
                       uint8_t *data, int line_size)
{
    uint8_t *p;
    int i, j;

    /* luma, alpha or rgb plane */
    for (i = 0; i < h; i++) {
        p = data + offset + (y+i) * line_size;
        for (j = 0; j < w * bytes_per_plane; j++) {
            /* fade->factor is using 16 lower-order bits for decimal places. */
            *p = ((*p - black_level) * fade_factor + black_level_scaled) >> 16;
            p+=step;
        }
    }
}

static int draw_slice(AVFilterLink *inlink, int y, int h, int slice_dir)
{
    FadeContext *fade = inlink->dst->priv;
    AVFilterBufferRef *outpic = inlink->cur_buf;
    uint8_t *p;
    int i, j, plane;

    if (fade->factor < UINT16_MAX) {
        if (fade->alpha) {
            // alpha only
            plane = fade->is_packed_rgb ? 0 : A; // alpha is on plane 0 for packed formats
                                                 // or plane 3 for planar formats
            fade_plane(y, h, inlink->w,
                       fade->factor, fade->black_level, fade->black_level_scaled,
                       fade->is_packed_rgb ? fade->rgba_map[A] : 0, // alpha offset for packed formats
                       fade->is_packed_rgb ? 4 : 1,                 // pixstep for 8 bit packed formats
                       1, outpic->data[plane], outpic->linesize[plane]);
        } else {
            /* luma or rgb plane */
            fade_plane(y, h, inlink->w,
                       fade->factor, fade->black_level, fade->black_level_scaled,
                       0, 1, // offset & pixstep for Y plane or RGB packed format
                       fade->bpp, outpic->data[0], outpic->linesize[0]);
            if (outpic->data[1] && outpic->data[2]) {
                /* chroma planes */
                for (plane = 1; plane < 3; plane++) {
                    for (i = 0; i < h; i++) {
                        p = outpic->data[plane] + ((y+i) >> fade->vsub) * outpic->linesize[plane];
                        for (j = 0; j < inlink->w >> fade->hsub; j++) {
                            /* 8421367 = ((128 << 1) + 1) << 15. It is an integer
                             * representation of 128.5. The .5 is for rounding
                             * purposes. */
                            *p = ((*p - 128) * fade->factor + 8421367) >> 16;
                            p++;
                        }
                    }
                }
            }
        }
    }

    return ff_draw_slice(inlink->dst->outputs[0], y, h, slice_dir);
}

static int end_frame(AVFilterLink *inlink)
{
    FadeContext *fade = inlink->dst->priv;
    int ret;

    ret = ff_end_frame(inlink->dst->outputs[0]);

    if (fade->frame_index >= fade->start_frame &&
        fade->frame_index <= fade->stop_frame)
        fade->factor += fade->fade_per_frame;
    fade->factor = av_clip_uint16(fade->factor);
    fade->frame_index++;

    return ret;
}

static const AVFilterPad avfilter_vf_fade_inputs[] = {
    {
        .name             = "default",
        .type             = AVMEDIA_TYPE_VIDEO,
        .config_props     = config_props,
        .get_video_buffer = ff_null_get_video_buffer,
        .start_frame      = ff_null_start_frame,
        .draw_slice       = draw_slice,
        .end_frame        = end_frame,
        .min_perms        = AV_PERM_READ | AV_PERM_WRITE,
        .rej_perms        = AV_PERM_PRESERVE,
    },
    { NULL }
};

static const AVFilterPad avfilter_vf_fade_outputs[] = {
    {
        .name = "default",
        .type = AVMEDIA_TYPE_VIDEO,
    },
    { NULL }
};

AVFilter avfilter_vf_fade = {
    .name          = "fade",
    .description   = NULL_IF_CONFIG_SMALL("Fade in/out input video."),
    .init          = init,
    .uninit        = uninit,
    .priv_size     = sizeof(FadeContext),
    .query_formats = query_formats,

<<<<<<< HEAD
    .inputs    = (const AVFilterPad[]) {{ .name            = "default",
                                          .type            = AVMEDIA_TYPE_VIDEO,
                                          .config_props    = config_props,
                                          .get_video_buffer = ff_null_get_video_buffer,
                                          .start_frame      = ff_null_start_frame,
                                          .draw_slice      = draw_slice,
                                          .end_frame       = end_frame,
                                          .min_perms       = AV_PERM_READ | AV_PERM_WRITE },
                                        { .name = NULL}},
    .outputs   = (const AVFilterPad[]) {{ .name            = "default",
                                          .type            = AVMEDIA_TYPE_VIDEO, },
                                        { .name = NULL}},
    .priv_class = &fade_class,
=======
    .inputs    = avfilter_vf_fade_inputs,
    .outputs   = avfilter_vf_fade_outputs,
>>>>>>> 4436f25a
};<|MERGE_RESOLUTION|>--- conflicted
+++ resolved
@@ -286,7 +286,6 @@
         .draw_slice       = draw_slice,
         .end_frame        = end_frame,
         .min_perms        = AV_PERM_READ | AV_PERM_WRITE,
-        .rej_perms        = AV_PERM_PRESERVE,
     },
     { NULL }
 };
@@ -307,22 +306,7 @@
     .priv_size     = sizeof(FadeContext),
     .query_formats = query_formats,
 
-<<<<<<< HEAD
-    .inputs    = (const AVFilterPad[]) {{ .name            = "default",
-                                          .type            = AVMEDIA_TYPE_VIDEO,
-                                          .config_props    = config_props,
-                                          .get_video_buffer = ff_null_get_video_buffer,
-                                          .start_frame      = ff_null_start_frame,
-                                          .draw_slice      = draw_slice,
-                                          .end_frame       = end_frame,
-                                          .min_perms       = AV_PERM_READ | AV_PERM_WRITE },
-                                        { .name = NULL}},
-    .outputs   = (const AVFilterPad[]) {{ .name            = "default",
-                                          .type            = AVMEDIA_TYPE_VIDEO, },
-                                        { .name = NULL}},
-    .priv_class = &fade_class,
-=======
     .inputs    = avfilter_vf_fade_inputs,
     .outputs   = avfilter_vf_fade_outputs,
->>>>>>> 4436f25a
+    .priv_class = &fade_class,
 };