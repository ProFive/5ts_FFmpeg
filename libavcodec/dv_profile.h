/*
 * This file is part of FFmpeg.
 *
 * FFmpeg is free software; you can redistribute it and/or
 * modify it under the terms of the GNU Lesser General Public
 * License as published by the Free Software Foundation; either
 * version 2.1 of the License, or (at your option) any later version.
 *
 * FFmpeg is distributed in the hope that it will be useful,
 * but WITHOUT ANY WARRANTY; without even the implied warranty of
 * MERCHANTABILITY or FITNESS FOR A PARTICULAR PURPOSE.  See the GNU
 * Lesser General Public License for more details.
 *
 * You should have received a copy of the GNU Lesser General Public
 * License along with FFmpeg; if not, write to the Free Software
 * Foundation, Inc., 51 Franklin Street, Fifth Floor, Boston, MA 02110-1301 USA
 */

#ifndef AVCODEC_DV_PROFILE_H
#define AVCODEC_DV_PROFILE_H

#include <stdint.h>

#include "libavutil/pixfmt.h"
#include "libavutil/rational.h"
#include "avcodec.h"

/* minimum number of bytes to read from a DV stream in order to
   determine the profile */
#define DV_PROFILE_BYTES (6*80) /* 6 DIF blocks */

/*
 * AVDVProfile is used to express the differences between various
 * DV flavors. For now it's primarily used for differentiating
 * 525/60 and 625/50, but the plans are to use it for various
 * DV specs as well (e.g. SMPTE314M vs. IEC 61834).
 */
typedef struct AVDVProfile {
    int              dsf;                   /* value of the dsf in the DV header */
    int              video_stype;           /* stype for VAUX source pack */
    int              frame_size;            /* total size of one frame in bytes */
    int              difseg_size;           /* number of DIF segments per DIF channel */
    int              n_difchan;             /* number of DIF channels per frame */
    AVRational       time_base;             /* 1/framerate */
    int              ltc_divisor;           /* FPS from the LTS standpoint */
    int              height;                /* picture height in pixels */
    int              width;                 /* picture width in pixels */
    AVRational       sar[2];                /* sample aspect ratios for 4:3 and 16:9 */
    enum AVPixelFormat pix_fmt;             /* picture pixel format */
    int              bpm;                   /* blocks per macroblock */
    const uint8_t   *block_sizes;           /* AC block sizes, in bits */
    int              audio_stride;          /* size of audio_shuffle table */
    int              audio_min_samples[3];  /* min amount of audio samples */
                                            /* for 48kHz, 44.1kHz and 32kHz */
    int              audio_samples_dist[5]; /* how many samples are supposed to be */
                                            /* in each frame in a 5 frames window */
    const uint8_t  (*audio_shuffle)[9];     /* PCM shuffling table */
} AVDVProfile;

<<<<<<< HEAD
const DVprofile* avpriv_dv_frame_profile(const DVprofile *sys,
                                         const uint8_t* frame, unsigned buf_size);
const DVprofile* avpriv_dv_frame_profile2(AVCodecContext* codec, const DVprofile *sys,
                                  const uint8_t* frame, unsigned buf_size);
const DVprofile* avpriv_dv_codec_profile(AVCodecContext* codec);
=======
#if LIBAVCODEC_VERSION_MAJOR < 56
const AVDVProfile *avpriv_dv_frame_profile(const AVDVProfile *sys,
                                           const uint8_t* frame, unsigned buf_size);
const AVDVProfile *avpriv_dv_codec_profile(AVCodecContext* codec);
#endif
>>>>>>> f6ee61fb

/**
 * Get a DV profile for the provided compressed frame.
 *
 * @param sys the profile used for the previous frame, may be NULL
 * @param frame the compressed data buffer
 * @param buf_size size of the buffer in bytes
 * @return the DV profile for the supplied data or NULL on failure
 */
const AVDVProfile *av_dv_frame_profile(const AVDVProfile *sys,
                                       const uint8_t *frame, unsigned buf_size);

/**
 * Get a DV profile for the provided stream parameters.
 */
const AVDVProfile *av_dv_codec_profile(int width, int height, enum AVPixelFormat pix_fmt);

#endif /* AVCODEC_DV_PROFILE_H */<|MERGE_RESOLUTION|>--- conflicted
+++ resolved
@@ -57,19 +57,13 @@
     const uint8_t  (*audio_shuffle)[9];     /* PCM shuffling table */
 } AVDVProfile;
 
-<<<<<<< HEAD
-const DVprofile* avpriv_dv_frame_profile(const DVprofile *sys,
-                                         const uint8_t* frame, unsigned buf_size);
-const DVprofile* avpriv_dv_frame_profile2(AVCodecContext* codec, const DVprofile *sys,
-                                  const uint8_t* frame, unsigned buf_size);
-const DVprofile* avpriv_dv_codec_profile(AVCodecContext* codec);
-=======
+const AVDVProfile* avpriv_dv_frame_profile2(AVCodecContext* codec, const AVDVProfile *sys,
+                                            const uint8_t* frame, unsigned buf_size);
 #if LIBAVCODEC_VERSION_MAJOR < 56
 const AVDVProfile *avpriv_dv_frame_profile(const AVDVProfile *sys,
                                            const uint8_t* frame, unsigned buf_size);
 const AVDVProfile *avpriv_dv_codec_profile(AVCodecContext* codec);
 #endif
->>>>>>> f6ee61fb
 
 /**
  * Get a DV profile for the provided compressed frame.
