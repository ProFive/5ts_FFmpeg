--- conflicted
+++ resolved
@@ -1580,14 +1580,11 @@
             return i;
         }
         s->last_picture_ptr = &s->picture[i];
-<<<<<<< HEAD
+
+        s->last_picture_ptr->reference   = 3;
         s->last_picture_ptr->f.key_frame = 0;
-=======
-
-        s->last_picture_ptr->reference   = 3;
-        s->last_picture_ptr->f.pict_type = AV_PICTURE_TYPE_I;
-
->>>>>>> feded990
+        s->last_picture_ptr->f.pict_type = AV_PICTURE_TYPE_P;
+
         if (ff_alloc_picture(s, s->last_picture_ptr, 0) < 0) {
             s->last_picture_ptr = NULL;
             return -1;
@@ -1620,14 +1617,11 @@
             return i;
         }
         s->next_picture_ptr = &s->picture[i];
-<<<<<<< HEAD
+
+        s->next_picture_ptr->reference   = 3;
         s->next_picture_ptr->f.key_frame = 0;
-=======
-
-        s->next_picture_ptr->reference   = 3;
-        s->next_picture_ptr->f.pict_type = AV_PICTURE_TYPE_I;
-
->>>>>>> feded990
+        s->next_picture_ptr->f.pict_type = AV_PICTURE_TYPE_P;
+
         if (ff_alloc_picture(s, s->next_picture_ptr, 0) < 0) {
             s->next_picture_ptr = NULL;
             return -1;
