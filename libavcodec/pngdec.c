--- conflicted
+++ resolved
@@ -25,10 +25,7 @@
 #include "avcodec.h"
 #include "bytestream.h"
 #include "png.h"
-<<<<<<< HEAD
-=======
 #include "pngdsp.h"
->>>>>>> 20a7d317
 
 /* TODO:
  * - add 16 bit depth support
@@ -36,8 +33,6 @@
 
 #include <zlib.h>
 
-<<<<<<< HEAD
-=======
 //#define DEBUG
 
 typedef struct PNGDecContext {
@@ -74,7 +69,6 @@
     z_stream zstream;
 } PNGDecContext;
 
->>>>>>> 20a7d317
 /* Mask to determine which y pixels can be written in a pass */
 static const uint8_t png_pass_dsp_ymask[NB_PASSES] = {
     0xff, 0xff, 0x0f, 0xff, 0x33, 0xff, 0x55,
@@ -157,23 +151,7 @@
     }
 }
 
-// 0x7f7f7f7f or 0x7f7f7f7f7f7f7f7f or whatever, depending on the cpu's native arithmetic size
-#define pb_7f (~0UL/255 * 0x7f)
-#define pb_80 (~0UL/255 * 0x80)
-
-static void add_bytes_l2_c(uint8_t *dst, uint8_t *src1, uint8_t *src2, int w)
-{
-    long i;
-    for(i=0; i<=w-sizeof(long); i+=sizeof(long)){
-        long a = *(long*)(src1+i);
-        long b = *(long*)(src2+i);
-        *(long*)(dst+i) = ((a&pb_7f) + (b&pb_7f)) ^ ((a^b)&pb_80);
-    }
-    for(; i<w; i++)
-        dst[i] = src1[i]+src2[i];
-}
-
-static void add_paeth_prediction_c(uint8_t *dst, uint8_t *src, uint8_t *top, int w, int bpp)
+void ff_add_png_paeth_prediction(uint8_t *dst, uint8_t *src, uint8_t *top, int w, int bpp)
 {
     int i;
     for(i = 0; i < w; i++) {
@@ -230,11 +208,7 @@
     }
 
 /* NOTE: 'dst' can be equal to 'last' */
-<<<<<<< HEAD
-static void png_filter_row(PNGDecContext *s, uint8_t *dst, int filter_type,
-=======
 static void png_filter_row(PNGDSPContext *dsp, uint8_t *dst, int filter_type,
->>>>>>> 20a7d317
                            uint8_t *src, uint8_t *last, int size, int bpp)
 {
     int i, p, r, g, b, a;
@@ -260,7 +234,7 @@
         }
         break;
     case PNG_FILTER_VALUE_UP:
-        s->add_bytes_l2(dst, src, last, size);
+        dsp->add_bytes_l2(dst, src, last, size);
         break;
     case PNG_FILTER_VALUE_AVG:
         for(i = 0; i < bpp; i++) {
@@ -278,14 +252,10 @@
         if(bpp > 2 && size > 4) {
             // would write off the end of the array if we let it process the last pixel with bpp=3
             int w = bpp==4 ? size : size-3;
-<<<<<<< HEAD
-            s->add_paeth_prediction(dst+i, src+i, last+i, w-i, bpp);
-=======
             dsp->add_paeth_prediction(dst+i, src+i, last+i, w-i, bpp);
->>>>>>> 20a7d317
             i = w;
         }
-        add_paeth_prediction_c(dst+i, src+i, last+i, size-i, bpp);
+        ff_add_png_paeth_prediction(dst+i, src+i, last+i, size-i, bpp);
         break;
     }
 }
@@ -754,19 +724,8 @@
     s->last_picture = &s->picture2;
     avcodec_get_frame_defaults(&s->picture1);
     avcodec_get_frame_defaults(&s->picture2);
-<<<<<<< HEAD
-
-#if HAVE_MMX
-    ff_png_init_mmx(s);
-#endif
-
-    if (!s->add_paeth_prediction)
-        s->add_paeth_prediction = add_paeth_prediction_c;
-    if (!s->add_bytes_l2)
-        s->add_bytes_l2 = add_bytes_l2_c;
-=======
+
     ff_pngdsp_init(&s->dsp);
->>>>>>> 20a7d317
 
     return 0;
 }
