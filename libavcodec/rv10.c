/*
 * RV10/RV20 decoder
 * Copyright (c) 2000,2001 Fabrice Bellard
 * Copyright (c) 2002-2004 Michael Niedermayer
 *
 * This file is part of FFmpeg.
 *
 * FFmpeg is free software; you can redistribute it and/or
 * modify it under the terms of the GNU Lesser General Public
 * License as published by the Free Software Foundation; either
 * version 2.1 of the License, or (at your option) any later version.
 *
 * FFmpeg is distributed in the hope that it will be useful,
 * but WITHOUT ANY WARRANTY; without even the implied warranty of
 * MERCHANTABILITY or FITNESS FOR A PARTICULAR PURPOSE.  See the GNU
 * Lesser General Public License for more details.
 *
 * You should have received a copy of the GNU Lesser General Public
 * License along with FFmpeg; if not, write to the Free Software
 * Foundation, Inc., 51 Franklin Street, Fifth Floor, Boston, MA 02110-1301 USA
 */

/**
 * @file
 * RV10/RV20 decoder
 */

#include "libavutil/imgutils.h"
#include "avcodec.h"
#include "dsputil.h"
#include "mpegvideo.h"
#include "mpeg4video.h"
#include "h263.h"

//#define DEBUG

#define RV_GET_MAJOR_VER(x)  ((x) >> 28)
#define RV_GET_MINOR_VER(x) (((x) >> 20) & 0xFF)
#define RV_GET_MICRO_VER(x) (((x) >> 12) & 0xFF)

#define DC_VLC_BITS 14 //FIXME find a better solution

static const uint16_t rv_lum_code[256] =
{
 0x3e7f, 0x0f00, 0x0f01, 0x0f02, 0x0f03, 0x0f04, 0x0f05, 0x0f06,
 0x0f07, 0x0f08, 0x0f09, 0x0f0a, 0x0f0b, 0x0f0c, 0x0f0d, 0x0f0e,
 0x0f0f, 0x0f10, 0x0f11, 0x0f12, 0x0f13, 0x0f14, 0x0f15, 0x0f16,
 0x0f17, 0x0f18, 0x0f19, 0x0f1a, 0x0f1b, 0x0f1c, 0x0f1d, 0x0f1e,
 0x0f1f, 0x0f20, 0x0f21, 0x0f22, 0x0f23, 0x0f24, 0x0f25, 0x0f26,
 0x0f27, 0x0f28, 0x0f29, 0x0f2a, 0x0f2b, 0x0f2c, 0x0f2d, 0x0f2e,
 0x0f2f, 0x0f30, 0x0f31, 0x0f32, 0x0f33, 0x0f34, 0x0f35, 0x0f36,
 0x0f37, 0x0f38, 0x0f39, 0x0f3a, 0x0f3b, 0x0f3c, 0x0f3d, 0x0f3e,
 0x0f3f, 0x0380, 0x0381, 0x0382, 0x0383, 0x0384, 0x0385, 0x0386,
 0x0387, 0x0388, 0x0389, 0x038a, 0x038b, 0x038c, 0x038d, 0x038e,
 0x038f, 0x0390, 0x0391, 0x0392, 0x0393, 0x0394, 0x0395, 0x0396,
 0x0397, 0x0398, 0x0399, 0x039a, 0x039b, 0x039c, 0x039d, 0x039e,
 0x039f, 0x00c0, 0x00c1, 0x00c2, 0x00c3, 0x00c4, 0x00c5, 0x00c6,
 0x00c7, 0x00c8, 0x00c9, 0x00ca, 0x00cb, 0x00cc, 0x00cd, 0x00ce,
 0x00cf, 0x0050, 0x0051, 0x0052, 0x0053, 0x0054, 0x0055, 0x0056,
 0x0057, 0x0020, 0x0021, 0x0022, 0x0023, 0x000c, 0x000d, 0x0004,
 0x0000, 0x0005, 0x000e, 0x000f, 0x0024, 0x0025, 0x0026, 0x0027,
 0x0058, 0x0059, 0x005a, 0x005b, 0x005c, 0x005d, 0x005e, 0x005f,
 0x00d0, 0x00d1, 0x00d2, 0x00d3, 0x00d4, 0x00d5, 0x00d6, 0x00d7,
 0x00d8, 0x00d9, 0x00da, 0x00db, 0x00dc, 0x00dd, 0x00de, 0x00df,
 0x03a0, 0x03a1, 0x03a2, 0x03a3, 0x03a4, 0x03a5, 0x03a6, 0x03a7,
 0x03a8, 0x03a9, 0x03aa, 0x03ab, 0x03ac, 0x03ad, 0x03ae, 0x03af,
 0x03b0, 0x03b1, 0x03b2, 0x03b3, 0x03b4, 0x03b5, 0x03b6, 0x03b7,
 0x03b8, 0x03b9, 0x03ba, 0x03bb, 0x03bc, 0x03bd, 0x03be, 0x03bf,
 0x0f40, 0x0f41, 0x0f42, 0x0f43, 0x0f44, 0x0f45, 0x0f46, 0x0f47,
 0x0f48, 0x0f49, 0x0f4a, 0x0f4b, 0x0f4c, 0x0f4d, 0x0f4e, 0x0f4f,
 0x0f50, 0x0f51, 0x0f52, 0x0f53, 0x0f54, 0x0f55, 0x0f56, 0x0f57,
 0x0f58, 0x0f59, 0x0f5a, 0x0f5b, 0x0f5c, 0x0f5d, 0x0f5e, 0x0f5f,
 0x0f60, 0x0f61, 0x0f62, 0x0f63, 0x0f64, 0x0f65, 0x0f66, 0x0f67,
 0x0f68, 0x0f69, 0x0f6a, 0x0f6b, 0x0f6c, 0x0f6d, 0x0f6e, 0x0f6f,
 0x0f70, 0x0f71, 0x0f72, 0x0f73, 0x0f74, 0x0f75, 0x0f76, 0x0f77,
 0x0f78, 0x0f79, 0x0f7a, 0x0f7b, 0x0f7c, 0x0f7d, 0x0f7e, 0x0f7f,
};

static const uint8_t rv_lum_bits[256] =
{
 14, 12, 12, 12, 12, 12, 12, 12,
 12, 12, 12, 12, 12, 12, 12, 12,
 12, 12, 12, 12, 12, 12, 12, 12,
 12, 12, 12, 12, 12, 12, 12, 12,
 12, 12, 12, 12, 12, 12, 12, 12,
 12, 12, 12, 12, 12, 12, 12, 12,
 12, 12, 12, 12, 12, 12, 12, 12,
 12, 12, 12, 12, 12, 12, 12, 12,
 12, 10, 10, 10, 10, 10, 10, 10,
 10, 10, 10, 10, 10, 10, 10, 10,
 10, 10, 10, 10, 10, 10, 10, 10,
 10, 10, 10, 10, 10, 10, 10, 10,
 10,  8,  8,  8,  8,  8,  8,  8,
  8,  8,  8,  8,  8,  8,  8,  8,
  8,  7,  7,  7,  7,  7,  7,  7,
  7,  6,  6,  6,  6,  5,  5,  4,
  2,  4,  5,  5,  6,  6,  6,  6,
  7,  7,  7,  7,  7,  7,  7,  7,
  8,  8,  8,  8,  8,  8,  8,  8,
  8,  8,  8,  8,  8,  8,  8,  8,
 10, 10, 10, 10, 10, 10, 10, 10,
 10, 10, 10, 10, 10, 10, 10, 10,
 10, 10, 10, 10, 10, 10, 10, 10,
 10, 10, 10, 10, 10, 10, 10, 10,
 12, 12, 12, 12, 12, 12, 12, 12,
 12, 12, 12, 12, 12, 12, 12, 12,
 12, 12, 12, 12, 12, 12, 12, 12,
 12, 12, 12, 12, 12, 12, 12, 12,
 12, 12, 12, 12, 12, 12, 12, 12,
 12, 12, 12, 12, 12, 12, 12, 12,
 12, 12, 12, 12, 12, 12, 12, 12,
 12, 12, 12, 12, 12, 12, 12, 12,
};

static const uint16_t rv_chrom_code[256] =
{
 0xfe7f, 0x3f00, 0x3f01, 0x3f02, 0x3f03, 0x3f04, 0x3f05, 0x3f06,
 0x3f07, 0x3f08, 0x3f09, 0x3f0a, 0x3f0b, 0x3f0c, 0x3f0d, 0x3f0e,
 0x3f0f, 0x3f10, 0x3f11, 0x3f12, 0x3f13, 0x3f14, 0x3f15, 0x3f16,
 0x3f17, 0x3f18, 0x3f19, 0x3f1a, 0x3f1b, 0x3f1c, 0x3f1d, 0x3f1e,
 0x3f1f, 0x3f20, 0x3f21, 0x3f22, 0x3f23, 0x3f24, 0x3f25, 0x3f26,
 0x3f27, 0x3f28, 0x3f29, 0x3f2a, 0x3f2b, 0x3f2c, 0x3f2d, 0x3f2e,
 0x3f2f, 0x3f30, 0x3f31, 0x3f32, 0x3f33, 0x3f34, 0x3f35, 0x3f36,
 0x3f37, 0x3f38, 0x3f39, 0x3f3a, 0x3f3b, 0x3f3c, 0x3f3d, 0x3f3e,
 0x3f3f, 0x0f80, 0x0f81, 0x0f82, 0x0f83, 0x0f84, 0x0f85, 0x0f86,
 0x0f87, 0x0f88, 0x0f89, 0x0f8a, 0x0f8b, 0x0f8c, 0x0f8d, 0x0f8e,
 0x0f8f, 0x0f90, 0x0f91, 0x0f92, 0x0f93, 0x0f94, 0x0f95, 0x0f96,
 0x0f97, 0x0f98, 0x0f99, 0x0f9a, 0x0f9b, 0x0f9c, 0x0f9d, 0x0f9e,
 0x0f9f, 0x03c0, 0x03c1, 0x03c2, 0x03c3, 0x03c4, 0x03c5, 0x03c6,
 0x03c7, 0x03c8, 0x03c9, 0x03ca, 0x03cb, 0x03cc, 0x03cd, 0x03ce,
 0x03cf, 0x00e0, 0x00e1, 0x00e2, 0x00e3, 0x00e4, 0x00e5, 0x00e6,
 0x00e7, 0x0030, 0x0031, 0x0032, 0x0033, 0x0008, 0x0009, 0x0002,
 0x0000, 0x0003, 0x000a, 0x000b, 0x0034, 0x0035, 0x0036, 0x0037,
 0x00e8, 0x00e9, 0x00ea, 0x00eb, 0x00ec, 0x00ed, 0x00ee, 0x00ef,
 0x03d0, 0x03d1, 0x03d2, 0x03d3, 0x03d4, 0x03d5, 0x03d6, 0x03d7,
 0x03d8, 0x03d9, 0x03da, 0x03db, 0x03dc, 0x03dd, 0x03de, 0x03df,
 0x0fa0, 0x0fa1, 0x0fa2, 0x0fa3, 0x0fa4, 0x0fa5, 0x0fa6, 0x0fa7,
 0x0fa8, 0x0fa9, 0x0faa, 0x0fab, 0x0fac, 0x0fad, 0x0fae, 0x0faf,
 0x0fb0, 0x0fb1, 0x0fb2, 0x0fb3, 0x0fb4, 0x0fb5, 0x0fb6, 0x0fb7,
 0x0fb8, 0x0fb9, 0x0fba, 0x0fbb, 0x0fbc, 0x0fbd, 0x0fbe, 0x0fbf,
 0x3f40, 0x3f41, 0x3f42, 0x3f43, 0x3f44, 0x3f45, 0x3f46, 0x3f47,
 0x3f48, 0x3f49, 0x3f4a, 0x3f4b, 0x3f4c, 0x3f4d, 0x3f4e, 0x3f4f,
 0x3f50, 0x3f51, 0x3f52, 0x3f53, 0x3f54, 0x3f55, 0x3f56, 0x3f57,
 0x3f58, 0x3f59, 0x3f5a, 0x3f5b, 0x3f5c, 0x3f5d, 0x3f5e, 0x3f5f,
 0x3f60, 0x3f61, 0x3f62, 0x3f63, 0x3f64, 0x3f65, 0x3f66, 0x3f67,
 0x3f68, 0x3f69, 0x3f6a, 0x3f6b, 0x3f6c, 0x3f6d, 0x3f6e, 0x3f6f,
 0x3f70, 0x3f71, 0x3f72, 0x3f73, 0x3f74, 0x3f75, 0x3f76, 0x3f77,
 0x3f78, 0x3f79, 0x3f7a, 0x3f7b, 0x3f7c, 0x3f7d, 0x3f7e, 0x3f7f,
};

static const uint8_t rv_chrom_bits[256] =
{
 16, 14, 14, 14, 14, 14, 14, 14,
 14, 14, 14, 14, 14, 14, 14, 14,
 14, 14, 14, 14, 14, 14, 14, 14,
 14, 14, 14, 14, 14, 14, 14, 14,
 14, 14, 14, 14, 14, 14, 14, 14,
 14, 14, 14, 14, 14, 14, 14, 14,
 14, 14, 14, 14, 14, 14, 14, 14,
 14, 14, 14, 14, 14, 14, 14, 14,
 14, 12, 12, 12, 12, 12, 12, 12,
 12, 12, 12, 12, 12, 12, 12, 12,
 12, 12, 12, 12, 12, 12, 12, 12,
 12, 12, 12, 12, 12, 12, 12, 12,
 12, 10, 10, 10, 10, 10, 10, 10,
 10, 10, 10, 10, 10, 10, 10, 10,
 10,  8,  8,  8,  8,  8,  8,  8,
  8,  6,  6,  6,  6,  4,  4,  3,
  2,  3,  4,  4,  6,  6,  6,  6,
  8,  8,  8,  8,  8,  8,  8,  8,
 10, 10, 10, 10, 10, 10, 10, 10,
 10, 10, 10, 10, 10, 10, 10, 10,
 12, 12, 12, 12, 12, 12, 12, 12,
 12, 12, 12, 12, 12, 12, 12, 12,
 12, 12, 12, 12, 12, 12, 12, 12,
 12, 12, 12, 12, 12, 12, 12, 12,
 14, 14, 14, 14, 14, 14, 14, 14,
 14, 14, 14, 14, 14, 14, 14, 14,
 14, 14, 14, 14, 14, 14, 14, 14,
 14, 14, 14, 14, 14, 14, 14, 14,
 14, 14, 14, 14, 14, 14, 14, 14,
 14, 14, 14, 14, 14, 14, 14, 14,
 14, 14, 14, 14, 14, 14, 14, 14,
 14, 14, 14, 14, 14, 14, 14, 14,
};

static VLC rv_dc_lum, rv_dc_chrom;

int rv_decode_dc(MpegEncContext *s, int n)
{
    int code;

    if (n < 4) {
        code = get_vlc2(&s->gb, rv_dc_lum.table, DC_VLC_BITS, 2);
        if (code < 0) {
            /* XXX: I don't understand why they use LONGER codes than
               necessary. The following code would be completely useless
               if they had thought about it !!! */
            code = get_bits(&s->gb, 7);
            if (code == 0x7c) {
                code = (int8_t)(get_bits(&s->gb, 7) + 1);
            } else if (code == 0x7d) {
                code = -128 + get_bits(&s->gb, 7);
            } else if (code == 0x7e) {
                if (get_bits1(&s->gb) == 0)
                    code = (int8_t)(get_bits(&s->gb, 8) + 1);
                else
                    code = (int8_t)(get_bits(&s->gb, 8));
            } else if (code == 0x7f) {
                skip_bits(&s->gb, 11);
                code = 1;
            }
        } else {
            code -= 128;
        }
    } else {
        code = get_vlc2(&s->gb, rv_dc_chrom.table, DC_VLC_BITS, 2);
        /* same remark */
        if (code < 0) {
            code = get_bits(&s->gb, 9);
            if (code == 0x1fc) {
                code = (int8_t)(get_bits(&s->gb, 7) + 1);
            } else if (code == 0x1fd) {
                code = -128 + get_bits(&s->gb, 7);
            } else if (code == 0x1fe) {
                skip_bits(&s->gb, 9);
                code = 1;
            } else {
                av_log(s->avctx, AV_LOG_ERROR, "chroma dc error\n");
                return 0xffff;
            }
        } else {
            code -= 128;
        }
    }
    return -code;
}

/* read RV 1.0 compatible frame header */
static int rv10_decode_picture_header(MpegEncContext *s)
{
    int mb_count, pb_frame, marker, mb_xy;

    marker = get_bits1(&s->gb);

    if (get_bits1(&s->gb))
        s->pict_type = AV_PICTURE_TYPE_P;
    else
        s->pict_type = AV_PICTURE_TYPE_I;
    if(!marker) av_log(s->avctx, AV_LOG_ERROR, "marker missing\n");
    pb_frame = get_bits1(&s->gb);

    av_dlog(s->avctx, "pict_type=%d pb_frame=%d\n", s->pict_type, pb_frame);

    if (pb_frame){
        av_log(s->avctx, AV_LOG_ERROR, "pb frame not supported\n");
        return -1;
    }

    s->qscale = get_bits(&s->gb, 5);
    if(s->qscale==0){
        av_log(s->avctx, AV_LOG_ERROR, "error, qscale:0\n");
        return -1;
    }

    if (s->pict_type == AV_PICTURE_TYPE_I) {
        if (s->rv10_version == 3) {
            /* specific MPEG like DC coding not used */
            s->last_dc[0] = get_bits(&s->gb, 8);
            s->last_dc[1] = get_bits(&s->gb, 8);
            s->last_dc[2] = get_bits(&s->gb, 8);
            av_dlog(s->avctx, "DC:%d %d %d\n", s->last_dc[0],
                    s->last_dc[1], s->last_dc[2]);
        }
    }
    /* if multiple packets per frame are sent, the position at which
       to display the macroblocks is coded here */

    mb_xy= s->mb_x + s->mb_y*s->mb_width;
    if(show_bits(&s->gb, 12)==0 || (mb_xy && mb_xy < s->mb_num)){
        s->mb_x = get_bits(&s->gb, 6); /* mb_x */
        s->mb_y = get_bits(&s->gb, 6); /* mb_y */
        mb_count = get_bits(&s->gb, 12);
    } else {
        s->mb_x = 0;
        s->mb_y = 0;
        mb_count = s->mb_width * s->mb_height;
    }
    skip_bits(&s->gb, 3);   /* ignored */
    s->f_code = 1;
    s->unrestricted_mv = 1;

    return mb_count;
}

static int rv20_decode_picture_header(MpegEncContext *s)
{
    int seq, mb_pos, i;
<<<<<<< HEAD

#if 0
    GetBitContext gb= s->gb;
    for(i=0; i<64; i++){
        av_log(s->avctx, AV_LOG_DEBUG, "%d", get_bits1(&gb));
        if(i%4==3) av_log(s->avctx, AV_LOG_DEBUG, " ");
    }
    av_log(s->avctx, AV_LOG_DEBUG, "\n");
#endif
#if 0
    av_log(s->avctx, AV_LOG_DEBUG, "%3dx%03d/%02Xx%02X ", s->width, s->height, s->width/4, s->height/4);
    for(i=0; i<s->avctx->extradata_size; i++){
        av_log(s->avctx, AV_LOG_DEBUG, "%02X ", ((uint8_t*)s->avctx->extradata)[i]);
        if(i%4==3) av_log(s->avctx, AV_LOG_DEBUG, " ");
    }
    av_log(s->avctx, AV_LOG_DEBUG, "\n");
#endif

    if(s->avctx->sub_id == 0x30202002 || s->avctx->sub_id == 0x30203002){
        if (get_bits(&s->gb, 3)){
            av_log(s->avctx, AV_LOG_ERROR, "unknown triplet set\n");
            return -1;
        }
    }
=======
    int rpr_bits;
>>>>>>> 7351eb14

    i= get_bits(&s->gb, 2);
    switch(i){
    case 0: s->pict_type= AV_PICTURE_TYPE_I; break;
    case 1: s->pict_type= AV_PICTURE_TYPE_I; break; //hmm ...
    case 2: s->pict_type= AV_PICTURE_TYPE_P; break;
    case 3: s->pict_type= AV_PICTURE_TYPE_B; break;
    default:
        av_log(s->avctx, AV_LOG_ERROR, "unknown frame type\n");
        return -1;
    }

    if(s->last_picture_ptr==NULL && s->pict_type==AV_PICTURE_TYPE_B){
        av_log(s->avctx, AV_LOG_ERROR, "early B pix\n");
        return -1;
    }

    if (get_bits1(&s->gb)){
        av_log(s->avctx, AV_LOG_ERROR, "reserved bit set\n");
        return -1;
    }

    s->qscale = get_bits(&s->gb, 5);
    if(s->qscale==0){
        av_log(s->avctx, AV_LOG_ERROR, "error, qscale:0\n");
        return -1;
    }

    if(RV_GET_MINOR_VER(s->avctx->sub_id) >= 2)
        s->loop_filter = get_bits1(&s->gb);

    if(RV_GET_MINOR_VER(s->avctx->sub_id) <= 1)
        seq = get_bits(&s->gb, 8) << 7;
    else
        seq = get_bits(&s->gb, 13) << 2;

    rpr_bits = s->avctx->extradata[1] & 7;
    if(rpr_bits){
        int f, new_w, new_h;
        rpr_bits = FFMIN((rpr_bits >> 1) + 1, 3);

        f = get_bits(&s->gb, rpr_bits);

        if(f){
            new_w= 4*((uint8_t*)s->avctx->extradata)[6+2*f];
            new_h= 4*((uint8_t*)s->avctx->extradata)[7+2*f];
        }else{
            new_w= s->orig_width ;
            new_h= s->orig_height;
        }
        if(new_w != s->width || new_h != s->height){
            av_log(s->avctx, AV_LOG_DEBUG, "attempting to change resolution to %dx%d\n", new_w, new_h);
            if (av_image_check_size(new_w, new_h, 0, s->avctx) < 0)
                return -1;
            MPV_common_end(s);
            avcodec_set_dimensions(s->avctx, new_w, new_h);
            s->width  = new_w;
            s->height = new_h;
            if (MPV_common_init(s) < 0)
                return -1;
        }

        if(s->avctx->debug & FF_DEBUG_PICT_INFO){
            av_log(s->avctx, AV_LOG_DEBUG, "F %d/%d\n", f, rpr_bits);
        }
    }

    mb_pos = ff_h263_decode_mba(s);

//av_log(s->avctx, AV_LOG_DEBUG, "%d\n", seq);
    seq |= s->time &~0x7FFF;
    if(seq - s->time >  0x4000) seq -= 0x8000;
    if(seq - s->time < -0x4000) seq += 0x8000;
    if(seq != s->time){
        if(s->pict_type!=AV_PICTURE_TYPE_B){
            s->time= seq;
            s->pp_time= s->time - s->last_non_b_time;
            s->last_non_b_time= s->time;
        }else{
            s->time= seq;
            s->pb_time= s->pp_time - (s->last_non_b_time - s->time);
            if(s->pp_time <=s->pb_time || s->pp_time <= s->pp_time - s->pb_time || s->pp_time<=0){
                av_log(s->avctx, AV_LOG_DEBUG, "messed up order, possible from seeking? skipping current b frame\n");
                return FRAME_SKIPPED;
            }
            ff_mpeg4_init_direct_mv(s);
        }
    }
//    printf("%d %d %d %d %d\n", seq, (int)s->time, (int)s->last_non_b_time, s->pp_time, s->pb_time);
/*for(i=0; i<32; i++){
    av_log(s->avctx, AV_LOG_DEBUG, "%d", get_bits1(&s->gb));
}
av_log(s->avctx, AV_LOG_DEBUG, "\n");*/
    s->no_rounding= get_bits1(&s->gb);

    if(RV_GET_MINOR_VER(s->avctx->sub_id) <= 1 && s->pict_type == AV_PICTURE_TYPE_B)
        skip_bits(&s->gb, 5); // binary decoder reads 3+2 bits here but they don't seem to be used

    s->f_code = 1;
    s->unrestricted_mv = 1;
    s->h263_aic= s->pict_type == AV_PICTURE_TYPE_I;
//    s->alt_inter_vlc=1;
//    s->obmc=1;
//    s->umvplus=1;
    s->modified_quant=1;
    if(!s->avctx->lowres)
        s->loop_filter=1;

    if(s->avctx->debug & FF_DEBUG_PICT_INFO){
            av_log(s->avctx, AV_LOG_INFO, "num:%5d x:%2d y:%2d type:%d qscale:%2d rnd:%d\n",
                   seq, s->mb_x, s->mb_y, s->pict_type, s->qscale, s->no_rounding);
    }

    assert(s->pict_type != AV_PICTURE_TYPE_B || !s->low_delay);

    return s->mb_width*s->mb_height - mb_pos;
}

static av_cold int rv10_decode_init(AVCodecContext *avctx)
{
    MpegEncContext *s = avctx->priv_data;
    static int done=0;
    int major_ver, minor_ver, micro_ver;

    if (avctx->extradata_size < 8) {
        av_log(avctx, AV_LOG_ERROR, "Extradata is too small.\n");
        return -1;
    }

    MPV_decode_defaults(s);

    s->avctx= avctx;
    s->out_format = FMT_H263;
    s->codec_id= avctx->codec_id;

    s->orig_width = s->width  = avctx->coded_width;
    s->orig_height= s->height = avctx->coded_height;

    s->h263_long_vectors= ((uint8_t*)avctx->extradata)[3] & 1;
    avctx->sub_id= AV_RB32((uint8_t*)avctx->extradata + 4);

    major_ver = RV_GET_MAJOR_VER(avctx->sub_id);
    minor_ver = RV_GET_MINOR_VER(avctx->sub_id);
    micro_ver = RV_GET_MICRO_VER(avctx->sub_id);

    s->low_delay = 1;
    switch (major_ver) {
    case 1:
        s->rv10_version = micro_ver ? 3 : 1;
        s->obmc = micro_ver == 2;
        break;
    case 2:
        if (minor_ver >= 2) {
            s->low_delay = 0;
            s->avctx->has_b_frames = 1;
        }
        break;
    default:
        av_log(s->avctx, AV_LOG_ERROR, "unknown header %X\n", avctx->sub_id);
        av_log_missing_feature(avctx, "RV1/2 version", 1);
        return AVERROR_PATCHWELCOME;
    }

    if(avctx->debug & FF_DEBUG_PICT_INFO){
        av_log(avctx, AV_LOG_DEBUG, "ver:%X ver0:%X\n", avctx->sub_id, avctx->extradata_size >= 4 ? ((uint32_t*)avctx->extradata)[0] : -1);
    }

    avctx->pix_fmt = PIX_FMT_YUV420P;

    if (MPV_common_init(s) < 0)
        return -1;

    h263_decode_init_vlc(s);

    /* init rv vlc */
    if (!done) {
        INIT_VLC_STATIC(&rv_dc_lum, DC_VLC_BITS, 256,
                 rv_lum_bits, 1, 1,
                 rv_lum_code, 2, 2, 16384);
        INIT_VLC_STATIC(&rv_dc_chrom, DC_VLC_BITS, 256,
                 rv_chrom_bits, 1, 1,
                 rv_chrom_code, 2, 2, 16388);
        done = 1;
    }

    return 0;
}

static av_cold int rv10_decode_end(AVCodecContext *avctx)
{
    MpegEncContext *s = avctx->priv_data;

    MPV_common_end(s);
    return 0;
}

static int rv10_decode_packet(AVCodecContext *avctx,
                             const uint8_t *buf, int buf_size, int buf_size2)
{
    MpegEncContext *s = avctx->priv_data;
    int mb_count, mb_pos, left, start_mb_x;

    init_get_bits(&s->gb, buf, buf_size*8);
    if(s->codec_id ==CODEC_ID_RV10)
        mb_count = rv10_decode_picture_header(s);
    else
        mb_count = rv20_decode_picture_header(s);
    if (mb_count < 0) {
        av_log(s->avctx, AV_LOG_ERROR, "HEADER ERROR\n");
        return -1;
    }

    if (s->mb_x >= s->mb_width ||
        s->mb_y >= s->mb_height) {
        av_log(s->avctx, AV_LOG_ERROR, "POS ERROR %d %d\n", s->mb_x, s->mb_y);
        return -1;
    }
    mb_pos = s->mb_y * s->mb_width + s->mb_x;
    left = s->mb_width * s->mb_height - mb_pos;
    if (mb_count > left) {
        av_log(s->avctx, AV_LOG_ERROR, "COUNT ERROR\n");
        return -1;
    }

    if ((s->mb_x == 0 && s->mb_y == 0) || s->current_picture_ptr==NULL) {
        if(s->current_picture_ptr){ //FIXME write parser so we always have complete frames?
            ff_er_frame_end(s);
            MPV_frame_end(s);
            s->mb_x= s->mb_y = s->resync_mb_x = s->resync_mb_y= 0;
        }
        if(MPV_frame_start(s, avctx) < 0)
            return -1;
        ff_er_frame_start(s);
    }

    av_dlog(avctx, "qscale=%d\n", s->qscale);

    /* default quantization values */
    if(s->codec_id== CODEC_ID_RV10){
        if(s->mb_y==0) s->first_slice_line=1;
    }else{
        s->first_slice_line=1;
        s->resync_mb_x= s->mb_x;
    }
    start_mb_x= s->mb_x;
    s->resync_mb_y= s->mb_y;
    if(s->h263_aic){
        s->y_dc_scale_table=
        s->c_dc_scale_table= ff_aic_dc_scale_table;
    }else{
        s->y_dc_scale_table=
        s->c_dc_scale_table= ff_mpeg1_dc_scale_table;
    }

    if(s->modified_quant)
        s->chroma_qscale_table= ff_h263_chroma_qscale_table;

    ff_set_qscale(s, s->qscale);

    s->rv10_first_dc_coded[0] = 0;
    s->rv10_first_dc_coded[1] = 0;
    s->rv10_first_dc_coded[2] = 0;
    s->block_wrap[0]=
    s->block_wrap[1]=
    s->block_wrap[2]=
    s->block_wrap[3]= s->b8_stride;
    s->block_wrap[4]=
    s->block_wrap[5]= s->mb_stride;
    ff_init_block_index(s);
    /* decode each macroblock */

    for(s->mb_num_left= mb_count; s->mb_num_left>0; s->mb_num_left--) {
        int ret;
        ff_update_block_index(s);
        av_dlog(avctx, "**mb x=%d y=%d\n", s->mb_x, s->mb_y);

        s->mv_dir = MV_DIR_FORWARD;
        s->mv_type = MV_TYPE_16X16;
        ret=ff_h263_decode_mb(s, s->block);

        if (ret != SLICE_ERROR && s->gb.size_in_bits < get_bits_count(&s->gb) && 8*buf_size2 >= get_bits_count(&s->gb)){
            av_log(avctx, AV_LOG_DEBUG, "update size from %d to %d\n", s->gb.size_in_bits, 8*buf_size2);
            s->gb.size_in_bits= 8*buf_size2;
            ret= SLICE_OK;
        }

        if (ret == SLICE_ERROR || s->gb.size_in_bits < get_bits_count(&s->gb)) {
            av_log(s->avctx, AV_LOG_ERROR, "ERROR at MB %d %d\n", s->mb_x, s->mb_y);
            return -1;
        }
        if(s->pict_type != AV_PICTURE_TYPE_B)
            ff_h263_update_motion_val(s);
        MPV_decode_mb(s, s->block);
        if(s->loop_filter)
            ff_h263_loop_filter(s);

        if (++s->mb_x == s->mb_width) {
            s->mb_x = 0;
            s->mb_y++;
            ff_init_block_index(s);
        }
        if(s->mb_x == s->resync_mb_x)
            s->first_slice_line=0;
        if(ret == SLICE_END) break;
    }

    ff_er_add_slice(s, start_mb_x, s->resync_mb_y, s->mb_x-1, s->mb_y, AC_END|DC_END|MV_END);

    return s->gb.size_in_bits;
}

static int get_slice_offset(AVCodecContext *avctx, const uint8_t *buf, int n)
{
    if(avctx->slice_count) return avctx->slice_offset[n];
    else                   return AV_RL32(buf + n*8);
}

static int rv10_decode_frame(AVCodecContext *avctx,
                             void *data, int *data_size,
                             AVPacket *avpkt)
{
    const uint8_t *buf = avpkt->data;
    int buf_size = avpkt->size;
    MpegEncContext *s = avctx->priv_data;
    int i;
    AVFrame *pict = data;
    int slice_count;
    const uint8_t *slices_hdr = NULL;

    av_dlog(avctx, "*****frame %d size=%d\n", avctx->frame_number, buf_size);
    s->flags  = avctx->flags;
    s->flags2 = avctx->flags2;

    /* no supplementary picture */
    if (buf_size == 0) {
        return 0;
    }

    if(!avctx->slice_count){
        slice_count = (*buf++) + 1;
        slices_hdr = buf + 4;
        buf += 8 * slice_count;
    }else
        slice_count = avctx->slice_count;

    for(i=0; i<slice_count; i++){
        int offset= get_slice_offset(avctx, slices_hdr, i);
        int size, size2;

        if(i+1 == slice_count)
            size= buf_size - offset;
        else
            size= get_slice_offset(avctx, slices_hdr, i+1) - offset;

        if(i+2 >= slice_count)
            size2= buf_size - offset;
        else
            size2= get_slice_offset(avctx, slices_hdr, i+2) - offset;

        if(rv10_decode_packet(avctx, buf+offset, size, size2) > 8*size)
            i++;
    }

    if(s->current_picture_ptr != NULL && s->mb_y>=s->mb_height){
        ff_er_frame_end(s);
        MPV_frame_end(s);

        if (s->pict_type == AV_PICTURE_TYPE_B || s->low_delay) {
            *pict= *(AVFrame*)s->current_picture_ptr;
        } else if (s->last_picture_ptr != NULL) {
            *pict= *(AVFrame*)s->last_picture_ptr;
        }

        if(s->last_picture_ptr || s->low_delay){
            *data_size = sizeof(AVFrame);
            ff_print_debug_info(s, pict);
        }
        s->current_picture_ptr= NULL; //so we can detect if frame_end wasnt called (find some nicer solution...)
    }

    return buf_size;
}

AVCodec ff_rv10_decoder = {
    .name           = "rv10",
    .type           = AVMEDIA_TYPE_VIDEO,
    .id             = CODEC_ID_RV10,
    .priv_data_size = sizeof(MpegEncContext),
    .init           = rv10_decode_init,
    .close          = rv10_decode_end,
    .decode         = rv10_decode_frame,
    .capabilities   = CODEC_CAP_DR1,
    .max_lowres = 3,
    .long_name = NULL_IF_CONFIG_SMALL("RealVideo 1.0"),
    .pix_fmts= ff_pixfmt_list_420,
};

AVCodec ff_rv20_decoder = {
    .name           = "rv20",
    .type           = AVMEDIA_TYPE_VIDEO,
    .id             = CODEC_ID_RV20,
    .priv_data_size = sizeof(MpegEncContext),
    .init           = rv10_decode_init,
    .close          = rv10_decode_end,
    .decode         = rv10_decode_frame,
    .capabilities   = CODEC_CAP_DR1 | CODEC_CAP_DELAY,
    .flush= ff_mpeg_flush,
    .max_lowres = 3,
    .long_name = NULL_IF_CONFIG_SMALL("RealVideo 2.0"),
    .pix_fmts= ff_pixfmt_list_420,
};<|MERGE_RESOLUTION|>--- conflicted
+++ resolved
@@ -296,7 +296,7 @@
 static int rv20_decode_picture_header(MpegEncContext *s)
 {
     int seq, mb_pos, i;
-<<<<<<< HEAD
+    int rpr_bits;
 
 #if 0
     GetBitContext gb= s->gb;
@@ -314,16 +314,6 @@
     }
     av_log(s->avctx, AV_LOG_DEBUG, "\n");
 #endif
-
-    if(s->avctx->sub_id == 0x30202002 || s->avctx->sub_id == 0x30203002){
-        if (get_bits(&s->gb, 3)){
-            av_log(s->avctx, AV_LOG_ERROR, "unknown triplet set\n");
-            return -1;
-        }
-    }
-=======
-    int rpr_bits;
->>>>>>> 7351eb14
 
     i= get_bits(&s->gb, 2);
     switch(i){
