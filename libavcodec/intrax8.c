--- conflicted
+++ resolved
@@ -700,11 +700,7 @@
                                                s->current_picture.f->linesize[!!chroma]);
     }
     if (!zeros_only)
-<<<<<<< HEAD
-        w->wdsp.idct_add(s->dest[chroma],
-=======
-        s->idsp.idct_add(w->dest[chroma],
->>>>>>> 922b7e6d
+        w->wdsp.idct_add(w->dest[chroma],
                          s->current_picture.f->linesize[!!chroma],
                          s->block[0]);
 
