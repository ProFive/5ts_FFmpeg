--- conflicted
+++ resolved
@@ -227,13 +227,8 @@
     if (avci->draining && (!drain_silence_enable || !avci->drain_silence))
         return AVERROR_EOF;
 
-<<<<<<< HEAD
-    ret = bsfs_poll(avctx, pkt);
-    if (ret == AVERROR_EOF && (!drain_silence_enable || !avci->drain_silence)) {
-=======
     ret = av_bsf_receive_packet(avci->bsf, pkt);
     if (ret == AVERROR_EOF)
->>>>>>> 3f28c576
         avci->draining = 1;
     }
     if (ret < 0)
@@ -2093,18 +2088,7 @@
 
 int ff_decode_preinit(AVCodecContext *avctx)
 {
-<<<<<<< HEAD
-    avctx->internal->drain_silence = 0;
-    avctx->internal->draining      = 0;
-    avctx->internal->draining_done = 0;
-    avctx->internal->nb_draining_errors = 0;
-    av_frame_unref(avctx->internal->buffer_frame);
-    av_frame_unref(avctx->internal->compat_decode_frame);
-    av_packet_unref(avctx->internal->buffer_pkt);
-    avctx->internal->buffer_pkt_valid = 0;
-=======
     int ret = 0;
->>>>>>> 3f28c576
 
     /* if the decoder init function was already called previously,
      * free the already allocated subtitle_header before overwriting it */
