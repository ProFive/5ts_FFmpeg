--- conflicted
+++ resolved
@@ -2694,16 +2694,10 @@
     if (ret < 0)
         return ret;
 
-<<<<<<< HEAD
     memcpy(((uint8_t*)s) + sizeof(MpegEncContext), ((uint8_t*)s1) + sizeof(MpegEncContext), sizeof(Mpeg4DecContext) - sizeof(MpegEncContext));
-=======
+
     if (CONFIG_MPEG4_DECODER && !init && s1->xvid_build >= 0)
         ff_xvididct_init(&s->m.idsp, dst);
-
-    s->shape               = s1->shape;
-    s->time_increment_bits = s1->time_increment_bits;
-    s->xvid_build          = s1->xvid_build;
->>>>>>> f89d76c1
 
     return 0;
 }
