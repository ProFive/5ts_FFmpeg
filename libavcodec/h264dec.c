--- conflicted
+++ resolved
@@ -406,21 +406,13 @@
         return AVERROR_UNKNOWN;
     }
 
-<<<<<<< HEAD
-    if (avctx->codec_id == AV_CODEC_ID_H264) {
-        if (avctx->ticks_per_frame == 1) {
-            if(h->avctx->time_base.den < INT_MAX/2) {
-                h->avctx->time_base.den *= 2;
-            } else
-                h->avctx->time_base.num /= 2;
-        }
-        avctx->ticks_per_frame = 2;
-    }
-=======
-    if (avctx->ticks_per_frame == 1)
-        h->avctx->framerate.num *= 2;
+    if (avctx->ticks_per_frame == 1) {
+        if(h->avctx->time_base.den < INT_MAX/2) {
+            h->avctx->time_base.den *= 2;
+        } else
+            h->avctx->time_base.num /= 2;
+    }
     avctx->ticks_per_frame = 2;
->>>>>>> bc7f4268
 
     if (avctx->extradata_size > 0 && avctx->extradata) {
         ret = ff_h264_decode_extradata(avctx->extradata, avctx->extradata_size,
