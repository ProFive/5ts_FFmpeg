--- conflicted
+++ resolved
@@ -587,10 +587,6 @@
     const SPS *sps;
     unsigned int pps_id = get_ue_golomb(&h->gb);
     PPS *pps;
-<<<<<<< HEAD
-    SPS *sps;
-=======
->>>>>>> 84f226a3
     int qp_bd_offset;
     int bits_left;
 
@@ -609,8 +605,6 @@
         goto fail;
     }
     sps = h->sps_buffers[pps->sps_id];
-<<<<<<< HEAD
-    qp_bd_offset = 6 * (sps->bit_depth_luma - 8);
     if (sps->bit_depth_luma > 14) {
         av_log(h->avctx, AV_LOG_ERROR,
                "Invalid luma bit depth=%d\n",
@@ -621,14 +615,6 @@
                "Unimplemented luma bit depth=%d\n",
                sps->bit_depth_luma);
         goto fail;
-=======
-
-    if (sps->bit_depth_luma > 10) {
-        av_log(h->avctx, AV_LOG_ERROR,
-               "Unimplemented luma bit depth=%d (max=10)\n",
-               sps->bit_depth_luma);
-        return AVERROR_PATCHWELCOME;
->>>>>>> 84f226a3
     }
 
     pps->cabac             = get_bits1(&h->gb);
@@ -706,15 +692,10 @@
         pps->chroma_qp_index_offset[1] = pps->chroma_qp_index_offset[0];
     }
 
-<<<<<<< HEAD
-    build_qp_table(pps, 0, pps->chroma_qp_index_offset[0], sps->bit_depth_luma);
-    build_qp_table(pps, 1, pps->chroma_qp_index_offset[1], sps->bit_depth_luma);
-=======
     build_qp_table(pps, 0, pps->chroma_qp_index_offset[0],
                    sps->bit_depth_luma);
     build_qp_table(pps, 1, pps->chroma_qp_index_offset[1],
                    sps->bit_depth_luma);
->>>>>>> 84f226a3
     if (pps->chroma_qp_index_offset[0] != pps->chroma_qp_index_offset[1])
         pps->chroma_qp_diff = 1;
 
